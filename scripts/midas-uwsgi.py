"""
the uWSGI script for launching the MIDAS web service.

This script launches the web service using uwsgi.  For example, one can 
launch the service with the following command:

  uwsgi --plugin python3 --http-socket :9090 --wsgi-file midas-uwsgi.py     \
        --set-ph oar_config_file=midas_conf.yml --set-ph oar_working_dir=_test

The configuration data can be provided to this script via a file (as illustrated above) or it 
can be fetch from a configuration service, depending on the environment (see below).  See the 
documentation for nistoar.midas.dbio.wsgi for the configuration parameters supported by this 
service.

This script also pays attention to the following environment variables:

   OAR_HOME            The directory where the OAR PDR system is installed; this 
                          is used to find the OAR PDR python package, nistoar.
   OAR_PYTHONPATH      The directory containing the PDR python module, nistoar.
                          This overrides what is implied by OAR_HOME.
   OAR_CONFIG_SERVICE  The base URL for the configuration service; this is 
                          overridden by the oar_config_service uwsgi variable. 
   OAR_CONFIG_ENV      The application/component name for the configuration; 
                          this is only used if OAR_CONFIG_SERVICE is used.
   OAR_CONFIG_TIMEOUT  The max number of seconds to wait for the configuration 
                          service to come up (default: 10);
                          this is only used if OAR_CONFIG_SERVICE is used.
   OAR_CONFIG_APP      The name of the component/application to retrieve 
                          configuration data for (default: pdr-resolve);
                          this is only used if OAR_CONFIG_SERVICE is used.
"""
import os, sys, logging, copy,asyncio
from copy import deepcopy


try:
    import nistoar
except ImportError:
    oarpath = os.environ.get('OAR_PYTHONPATH')
    if not oarpath and 'OAR_HOME' in os.environ:
        oarpath = os.path.join(os.environ['OAR_HOME'], "lib", "python")
    if oarpath:
        sys.path.insert(0, oarpath)
    import nistoar

from nistoar.base import config
from nistoar.midas.dbio.websocket import WebSocketServer
from nistoar.midas.dbio import MongoDBClientFactory, InMemoryDBClientFactory, FSBasedDBClientFactory
from nistoar.midas import wsgi

try:
    import uwsgi
except ImportError:
    # simulate uwsgi for testing purpose
    from nistoar.testing import uwsgi
    uwsgi = uwsgi.load()

def _dec(obj):
    # decode an object if it is not None
    return obj.decode() if isinstance(obj, (bytes, bytearray)) else obj

DEF_MIDAS_DB_TYPE="fsbased"

# determine where the configuration is coming from
confsrc = _dec(uwsgi.opt.get("oar_config_file"))

def initialize_websocket_server():
    websocket_server = WebSocketServer()
    loop = asyncio.get_event_loop()
    loop.run_until_complete(websocket_server.start())
    print("WebSocketServer initialized:", websocket_server)
    return websocket_server

websocket_server = initialize_websocket_server()

if confsrc:
    cfg = config.resolve_configuration(confsrc)

elif 'oar_config_service' in uwsgi.opt:
    srvc = config.ConfigService(_dec(uwsgi.opt.get('oar_config_service')),
                                _dec(uwsgi.opt.get('oar_config_env')))
    srvc.wait_until_up(int(_dec(uwsgi.opt.get('oar_config_timeout', 10))),
                       True, sys.stderr)
    cfg = srvc.get(_dec(uwsgi.opt.get('oar_config_appname', 'midas-dbio')))

elif config.service:
    config.service.wait_until_up(int(os.environ.get('OAR_CONFIG_TIMEOUT', 10)),
                                 True, sys.stderr)
    cfg = config.service.get(os.environ.get('OAR_CONFIG_APP', 'midas-dbio'))

else:
    raise config.ConfigurationException("resolver: nist-oar configuration not provided")

workdir = _dec(uwsgi.opt.get("oar_working_dir"))
if workdir:
    cfg['working_dir'] = workdir
nsdcfg = cfg.get('services',{}).get("nsd")

config.configure_log(config=cfg)

# setup the MIDAS database backend
dbtype = _dec(uwsgi.opt.get("oar_midas_db_type"))
if not dbtype:
    dbtype = cfg.get("dbio", {}).get("factory")
if not dbtype:
    dbtype = DEF_MIDAS_DB_TYPE

dburl = None
if dbtype == "mongo" or nsdcfg:
    # determinne the DB URL
    dbcfg = cfg.get("dbio", {})
    dburl = os.environ.get("OAR_MONGODB_URL")
    if not dburl:
        dburl = dbcfg.get("db_url")
    if not dburl:
        # Build the DB URL from its pieces with env vars taking precedence over the config
        port = ":%s" % os.environ.get("OAR_MONGODB_PORT", dbcfg.get("port", "27017"))
        user = os.environ.get("OAR_MONGODB_USER", dbcfg.get("user"))
        cred = ""
        if user:
            pasw = os.environ.get("OAR_MONGODB_PASS", dbcfg.get("pw", os.environ.get("OAR_MONGODB_USER")))
            cred = "%s:%s@" % (user, pasw)
        host = os.environ.get("OAR_MONGODB_HOST", dbcfg.get("host", "localhost"))
        dburl = "mongodb://%s%s%s/midas" % (cred, host, port)

    # print(f"dburl: {dburl}")
    if nsdcfg:
        nsdcfg["db_url"] = dburl

if dbtype == "fsbased":
    # determine the DB's root directory
    wdir = cfg.get('working_dir','.')
    dbdir = cfg.get("dbio", {}).get('db_root_dir')
    if not dbdir:
        # use a default under the working directory
        dbdir = os.path.join(wdir, "dbfiles")
        if not os.path.exists(wdir):
            os.mkdir(wdir)
    elif not os.path.isabs(dbdir):
        # if relative, make it relative to the work directory
        dbdir = os.path.join(wdir, dbdir)
        if not os.path.exists(wdir):
            os.mkdir(wdir)
        if not os.path.exists(dbdir):
            os.makedirs(dbdir)
    if not os.path.exists(dbdir):
        os.mkdir(dbdir)
    factory = FSBasedDBClientFactory(cfg.get("dbio", {}), dbdir)

elif dbtype == "mongo":
    factory = MongoDBClientFactory(cfg.get("dbio", {}), dburl)

elif dbtype == "inmem":
<<<<<<< HEAD
    factory = InMemoryDBClientFactory(cfg.get("dbio", {}),websocket_server=websocket_server)
=======
    factory = InMemoryDBClientFactory(cfg.get("dbio", {}))

>>>>>>> bf297847
else:
    raise RuntimeError("Unsupported database type: "+dbtype)

application = wsgi.app(cfg, factory)
<<<<<<< HEAD
websocket_server.start_in_thread()
logging.info("MIDAS service ready with "+dbtype+" backend")
=======

if nsdcfg:
    try:
        application.load_people_from()
    except ConfigurationException as ex:
        logging.warning("Unable to initialize NSD database: %s", str(ex))

print("MIDAS service ready with "+dbtype+" backend")
logging.info("MIDAS service ready with "+dbtype+" backend")
if nsdcfg:
    logging.info("...and NSD service built-in")
>>>>>>> bf297847
<|MERGE_RESOLUTION|>--- conflicted
+++ resolved
@@ -151,20 +151,12 @@
     factory = MongoDBClientFactory(cfg.get("dbio", {}), dburl)
 
 elif dbtype == "inmem":
-<<<<<<< HEAD
     factory = InMemoryDBClientFactory(cfg.get("dbio", {}),websocket_server=websocket_server)
-=======
-    factory = InMemoryDBClientFactory(cfg.get("dbio", {}))
-
->>>>>>> bf297847
 else:
     raise RuntimeError("Unsupported database type: "+dbtype)
 
 application = wsgi.app(cfg, factory)
-<<<<<<< HEAD
 websocket_server.start_in_thread()
-logging.info("MIDAS service ready with "+dbtype+" backend")
-=======
 
 if nsdcfg:
     try:
@@ -175,5 +167,4 @@
 print("MIDAS service ready with "+dbtype+" backend")
 logging.info("MIDAS service ready with "+dbtype+" backend")
 if nsdcfg:
-    logging.info("...and NSD service built-in")
->>>>>>> bf297847
+    logging.info("...and NSD service built-in")