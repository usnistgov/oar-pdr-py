"""
The DAP Authoring Service implemented using the mds3 convention.  This convention represents the 
first DAP convention powered by the DBIO APIs.

The key features of the mds3 conventions are:
  * The data record being created/updated through the service is a NERDm Resource
  * The NERDm Resource record is stored separately from the DBIO 
    :py:class:`~nistoar.midas.dbio.base.ProjectRecord` (via the 
    :py:mod:`~nistoar.midas.dap.nerdstore` module).  The ``data`` property of the 
    :py:class:`~nistoar.midas.dbio.base.ProjectRecord` contains a summary (i.e. a subset of 
    properties) of the NERDm record.  
  * Conventions and heuristics are applied for setting default values for various NERDm 
    properties based on the potentially limited properties provided by the client during the 
    editing process.  (These conventions and hueristics are implemented the in various 
    ``_moderate_*`` functions in the :py:class:`DAPService` class.)

Support for the web service frontend is provided via :py:class:`DAPApp` class, an implementation
of the WSGI-based :ref:class:`~nistoar.web.rest.ServiceApp`.
"""
import os, re, pkg_resources, random, string, time, math
from datetime import datetime
from logging import Logger
from collections import OrderedDict
from collections.abc import Mapping, MutableMapping, Sequence, Callable
from typing import List, Union, Iterator
from copy import deepcopy
from urllib.parse import urlparse
from functools import reduce

from ...dbio import (DBClient, DBClientFactory, ProjectRecord, AlreadyExists, NotAuthorized, ACLs,
                     InvalidUpdate, ObjectNotFound, PartNotAccessible, NotEditable,
                     ProjectService, ProjectServiceFactory, DAP_PROJECTS)
from ...dbio.wsgi.project import (MIDASProjectApp, ProjectDataHandler, ProjectInfoHandler,
                                  ProjectSelectionHandler, ServiceApp)
from ...dbio import status
from nistoar.base.config import ConfigurationException, merge_config
from nistoar.nerdm import constants as nerdconst, utils as nerdutils
from nistoar.pdr import def_schema_dir, def_etc_dir, constants as const
from nistoar.pdr.utils import build_mime_type_map, read_json
from nistoar.pdr.utils.prov import Agent, Action
<<<<<<< HEAD
from nistoar.pdr.utils.validate import ValidationResults, ALL
=======
from nistoar.nsd import NSDServerError
>>>>>>> 85173ccf

from . import validate
from .. import nerdstore
from ..nerdstore import NERDResource, NERDResourceStorage, NERDResourceStorageFactory, NERDStorageException
from ..fm import FileManager, FileSpaceNotFound, FileSpaceException

ASSIGN_DOI_NEVER   = 'never'
ASSIGN_DOI_ALWAYS  = 'always'
ASSIGN_DOI_REQUEST = 'request'

NERDM_PRE = "nrd"
NERDM_SCH_ID_BASE = nerdconst.core_schema_base
NERDM_SCH_VER = nerdconst.schema_versions[0]
NERDM_SCH_ID = NERDM_SCH_ID_BASE + NERDM_SCH_VER + "#"
NERDM_DEF = NERDM_SCH_ID + "/definitions/"
NERDM_CONTEXT = "https://data.nist.gov/od/dm/nerdm-pub-context.jsonld"

NERDMPUB_PRE = "nrdp"
NERDMPUB_SCH_ID_BASE = nerdconst.core_schema_base + "pub/"
NERDMPUB_SCH_VER = NERDM_SCH_VER
NERDMPUB_SCH_ID = NERDMPUB_SCH_ID_BASE + NERDMPUB_SCH_VER + "#"
NERDMPUB_DEF = NERDMPUB_SCH_ID + "/definitions/"

NERDMAGG_PRE = "nrda"
NERDMAGG_SCH_ID_BASE = nerdconst.core_schema_base + "agg/"
NERDMAGG_SCH_VER = nerdconst.agg_ver
NERDMAGG_SCH_ID = NERDMAGG_SCH_ID_BASE + NERDMAGG_SCH_VER + "#"
NERDMAGG_DEF = NERDMAGG_SCH_ID + "/definitions/"

NERDMEXP_PRE = "nrde"
NERDMEXP_SCH_ID_BASE = nerdconst.core_schema_base + "exp/"
NERDMEXP_SCH_VER = nerdconst.exp_ver
NERDMEXP_SCH_ID = NERDMEXP_SCH_ID_BASE + NERDMEXP_SCH_VER + "#"
NERDMEXP_DEF = NERDMEXP_SCH_ID + "/definitions/"

NERDMSW_PRE = "nrdw"
NERDMSW_SCH_ID_BASE = nerdconst.core_schema_base + "sw/"
NERDMSW_SCH_VER = NERDM_SCH_VER
NERDMSW_SCH_ID = NERDMSW_SCH_ID_BASE + NERDMSW_SCH_VER + "#"
NERDMSW_DEF = NERDMSW_SCH_ID + "/definitions/"

NERDMBIB_PRE = "nrdw"
NERDMBIB_SCH_ID_BASE = nerdconst.core_schema_base + "bib/"
NERDMBIB_SCH_VER = nerdconst.bib_ver
NERDMBIB_SCH_ID = NERDMBIB_SCH_ID_BASE + NERDMBIB_SCH_VER + "#"
NERDMBIB_DEF = NERDMBIB_SCH_ID + "/definitions/"

NIST_NAME = "National Institute of Standards and Technology"
NIST_ABBREV = "NIST"
NIST_ROR = "ror:05xpvk416"

VER_DELIM = const.RELHIST_EXTENSION.lstrip('/')
FILE_DELIM = const.FILECMP_EXTENSION.lstrip('/')
LINK_DELIM = const.LINKCMP_EXTENSION.lstrip('/')
AGG_DELIM = const.AGGCMP_EXTENSION.lstrip('/')
RES_DELIM = const.RESONLY_EXTENSION.lstrip('/')
EXTSCHPROP = "_extensionSchemas"

def random_id(prefix: str="", n: int=8):
    r = ''.join(random.choices(string.ascii_uppercase + string.digits, k=n))
    return prefix+r

class DAPProjectRecord(ProjectRecord):
    """
    a DBIO record specifically representing a DAP Project
    """

    def __init__(self, recdata: Mapping, dbclient: DBClient=None, fmclient: FileManager=None):
        super(DAPProjectRecord, self).__init__(DAP_PROJECTS, recdata, dbclient)
        self._fmcli = fmclient

    @classmethod
    def from_dap_record(cls, prec: ProjectRecord, fmclient: FileManager=None):
        return cls(prec._data, prec._cli, fmclient)

    def _initialize(self, rec: MutableMapping) -> MutableMapping:
        rec = super(DAPProjectRecord, self)._initialize(rec)
        
        if 'file_space' not in rec:
            rec['file_space'] = OrderedDict([
                ('id', rec.get('id')),
                ('action', ''),
                ('message', '')
            ])

        return rec

    @property
    def file_space(self):
        """
        a summary of the current status of the file management space associated with this record.
        An empty object indicates that the space may not exist, yet.
        """
        return self._data.get('file_space')

    def file_space_is_ready(self) -> bool:
        return bool(self.file_space and self.file_space.get('creator'))

    def ensure_file_space(self, who: str=None):
        """
        ensure that the file space holding user-uploaded files exist: if it doesn't, create it
        """
        if not self._fmcli:
            return
        if not self._data.get('file_space', {}).get('creator'):
            if not who:
                who = self._cli._who
            try:
                self._fmcli.get_record_space(self.id)
            except FileSpaceNotFound as ex:
                try:
                    self._data['file_space']['action'] = "create"
                    self._fmcli.create_record_space(who, self.id)
                    self._data['file_space']['created'] = \
                        datetime.fromtimestamp(math.floor(time.time())).isoformat()
                    self._data['file_space']['creator'] = who

                except FileSpaceException as ex:
                    self.log.error("Problem creating file space: %s", str(ex))
                    self._data['file_space']['message'] = "Failed to create file space"
                    raise
            else:
                self._data['file_space']['creator'] = who
                self._data['file_space']['id'] = self.id  # the ID of the space is the same as the rec

    def determine_uploads_url(self):
        """
        return the expected URL for the browser-based view of a record space's uploads directory.
        """
        fs = self.file_space
        if self._fmcli and fs and fs.get('uploads_dir_id'):
            return f"{self._fmcli.web_base}/{fs['uploads_dir_id']}?dir=/{self.id}/{self.id}"
        else:
            return f"/{self.id}/{self.id}"

    def to_dict(self):
        out = super().to_dict()
        if self._fmcli and out.get('file_space') and out['file_space'].get('id'):

            out['file_space']['location'] = self.determine_uploads_url()

            if self._fmcli.cfg.get('dav_base_url'):
                out['file_space']['uploads_dav_url'] = \
                    '/'.join([self._fmcli.cfg['dav_base_url'].rstrip('/'),
                              out['file_space'].get('id'), out['file_space'].get('id')])
        return out


to_DAPRec = DAPProjectRecord.from_dap_record


class DAPService(ProjectService):
    """
    a project record request broker class for DAP records.  

    This service allows a client to create and update DAP records in the form of NERDm Resource 
    records according to the mds3 conventions.  See this 
    :py:module:`module's documentation <nistoar.midas.dap.service.mds3>` for 
    a summary of the supported conventions.

    In addition to the configuration parameters supported by the parent class, this specialization
    also supports the following parameters:

    ``assign_doi``
        a label that indicates when a DOI should be assigned to new records.  Supported values include:
        * ``always``  -- assign a DOI to every newly created record
        * ``request`` -- assign a DOI on when requested by the system
        * ``never``   -- never assign a DOI to a record.
    ``doi_naan``
        the Name Assigning Authority Number to use for the DOI (given as a string)
    ``validate_nerdm``
        if True (default), validate the updates to NERDm metadata.  Incomplete NERDm records are 
        permitted.
    ``mimetype_files``
        a list of paths to files containing MIME-type to file extension maps used to assign a MIME-type
        (i.e. ``mediaType``) to a file component.  Any path given as a relative path will be assumed to 
        be relative to OAR_ETC_DIR.  If this parameter not set, a default map is loaded as a package 
        resource, ``data/mime.types``, under ``nistoar.pdr``.  The format is that supported by the Apache 
        and Nginx web servers.
    ``file_format_maps``
        a list of paths to files containing file extension to file format maps used to attach a file 
        format description to to a file component.  Any path given as a relative path will be assumed to 
        be relative to OAR_ETC_DIR.  If this parameter not set, a default map is loaded as a package 
        resource, ``data/fext2format.json``, under ``nistoar.pdr``.  The format of such files is a 
        JSON-encoded object with file extensions as the keys, and string descriptions of formats
        as values.  
    ``file_manager``
        a dictionary of properties configuring access to the file manager; if not used, a file
        manager will not be used to get file information.  
    ``default_responsible_org``
        a dictionary containing NERDm Affiliation metadata to be provided as the default to the 
        ``responsibleOrganization`` NERDm property. 

    Note that the DOI is not yet registered with DataCite; it is only internally reserved and included
    in the record NERDm data.  
    """

    def __init__(self, dbclient_factory: DBClientFactory, config: Mapping={}, who: Agent=None,
                 log: Logger=None, nerdstore: NERDResourceStorage=None, project_type=DAP_PROJECTS,
                 minnerdmver=(0, 6), fmcli=None, nsdsvc=None):
        """
        create the service
        :param DBClientFactory dbclient_factory:  the factory to create the DBIO service client from
        :param dict       config:  the service configuration tuned for the current type of project
        :param Agent         who:  the agent that describe who/what is using this service
        :param Logger        log:  the logger to use for log messages
        :param NERDResourceStorage nerdstore:  the NERD metadata storage backend to use; if None,
                                   a backend will be constructed based on the configuration
        :param str       project:  the type of project being accessed (default: DAP_PROJECTS)
        :param tuple minnerdmver:  a 2-tuple indicating the minimum version of the core NERDm schema
                                   required by this implementation; this is intended for use by 
                                   subclass constructors.
        :param FileManager fmcli:  The FileManager client to use; if None, one will be constructed 
                                   from the configuration.
        """
        super(DAPService, self).__init__(project_type, dbclient_factory, config, who, log,
                                         _subsys="Digital Asset Publication Authoring System",
                                         _subsysabbrev="DAP")

        self._fmcli = fmcli
        if config.get("file_manager"):
            if not self._fmcli:
                self._fmcli = self._make_fm_client(config['file_manager'])
            if config.get("nerdstorage") is not None and not config["nerdstorage"].get("file_manager"):
                config['nerdstorage']['file_manager'] = config["file_manager"]
        if not nerdstore:
            nerdstore = NERDResourceStorageFactory().open_storage(config.get("nerdstorage", {}), log)
        self._store = nerdstore

        self.cfg.setdefault('assign_doi', ASSIGN_DOI_REQUEST)
        if not self.cfg.get('doi_naan') and self.cfg.get('assign_doi') != ASSIGN_DOI_NEVER:
            raise ConfigurationException("Missing configuration: doi_naan")

        self._schemadir = self.cfg.get('nerdm_schema_dir', def_schema_dir)
        self._valid8r = None
        if self.cfg.get('validate_nerdm', True):
            if not self._schemadir:
                raise ConfigurationException("'validate_nerdm' is set but cannot find schema dir")
            self._valid8r = validate.create_lenient_validator(self._schemadir, "_")

        self._mediatypes = None
        self._formatbyext = None

        self._minnerdmver = minnerdmver

    def _make_fm_client(self, fmcfg):
        return FileManager(fmcfg)

    def _choose_mediatype(self, fext):
        defmt = 'application/octet-stream'

        if not self._mediatypes:
            mtfiles = [f if os.path.isabs(f) else os.path.join(def_etc_dir, f)
                         for f in self.cfg.get('mimetype_files', [])]
            if not mtfiles:
                mtfiles = [pkg_resources.resource_filename('nistoar.pdr', 'data/mime.types')]
            self._mediatypes = build_mime_type_map(mtfiles)

        return self._mediatypes.get(fext, defmt)

    def _guess_format(self, file_ext, mimetype=None):
        if not mimetype:
            mimetype = self._choose_mediatypes(file_ext)

        if self._formatbyext is None:
            fmtfiles = [f if os.path.isabs(f) else os.path.join(def_etc_dir, f)
                         for f in self.cfg.get('file_format_maps', [])]
            if not fmtfiles:
                fmtfiles = [pkg_resources.resource_filename('nistoar.pdr', 'data/fext2format.json')]
            self._formatbyext = {}
            for f in fmtfiles:
                try:
                    fmp = read_json(f)
                    if not isinstance(fmp, Mapping):
                        raise ValueError("wrong format for format-map file: contains "+type(fmp))
                    if fmp:
                        self._formatbyext.update(fmp)
                except Exception as ex:
                    self.log.warning("Unable to fead format-map file, %s: %s", f, str(ex))
            
        fmtd = self._formatbyext.get(file_ext)
        if fmtd:
            return { "description": fmtd }
        return None

    def get_record(self, id) -> ProjectRecord:
        """
        fetch the project record having the given identifier
        :raises ObjectNotFound:  if a record with that ID does not exist
        :raises NotAuthorized:   if the record exists but the current user is not authorized to read it.
        """
        return to_DAPRec(super().get_record(id), self._fmcli)

    def create_record(self, name, data=None, meta=None) -> ProjectRecord:
        """
        create a new project record with the given name.  An ID will be assigned to the new record.
        :param str  name:  the mnuemonic name to assign to the record.  This name cannot match that
                           of any other record owned by the user. 
        :param dict data:  the initial data content to assign to the new record.  
        :param dict meta:  the initial metadata to assign to the new record.  
        :raises NotAuthorized:  if the authenticated user is not authorized to create a record
        :raises AlreadyExists:  if a record owned by the user already exists with the given name
        :raises InvalidUpdate:  if the data given in either the ``data`` or ``meta`` parameters are
                                invalid (i.e. is not compliant with schemas and restrictions asociated
                                with this project type).
        """
        shoulder = self._get_id_shoulder(self.who)
        prec = to_DAPRec(self.dbcli.create_record(name, shoulder), self._fmcli)
        nerd = None

        # create the space in the file-manager
        if self._fmcli:
            prec.ensure_file_space(self.who.actor)
                
        try:
            if meta:
                meta = self._moderate_metadata(meta, shoulder)
                if prec.meta:
                    self._merge_into(meta, prec.meta)
                else:
                    prec.meta = meta
            elif not prec.meta:
                prec.meta = self._new_metadata_for(shoulder)

            # establish the version of NERDm we're using
            schemaid = None
            if data and data.get("_schema"):
                schemaid = data["_schema"]
                m = re.search(r'/v(\d+\.\d+(\.\d+)*)#?$', schemaid)
                if schemaid.startswith(NERDM_SCH_ID_BASE) and m:
                    ver = m.group(1).split('.')
                    for i in range(len(ver)):
                        if i >= len(self._minnerdmver):
                            break;
                        if ver[i] < self._minnerdmver[1]:
                            raise InvalidUpdate("Requested NERDm schema version, " + m.group(1) +
                                                " does not meet minimum requirement of " +
                                                ".".join(self._minnerdmver), sys=self)
                else:
                    raise InvalidUpdate("Unsupported schema for NERDm schema requested: " + schemaid,
                                        sys=self)
            
            # create a record in the metadata store
            if self._store.exists(prec.id):
                self.log.warning("NERDm data for id=%s unexpectedly found in metadata store", prec.id)
                self._store.delete(prec.id)
            self._store.load_from(self._new_data_for(prec.id, prec.meta, schemaid), prec.id)
            nerd = self._store.open(prec.id)
            if prec._data.get('file_space') and self._fmcli and hasattr(nerd.files, 'update_hierarchy'):
                try:
                    prec._data['file_space'].update(nerd.files.update_hierarchy())  # space should be empty
                    if prec.file_space.get('file_count', -2) < 0:
                        self.log.warning("Failed to initialize file listing from file manager")
                except Exception as ex:
                    self.log.exception("Failed to initialize file listing: problem accessing file manager: %s",
                                       str(ex))
            prec.data = self._summarize(nerd)

            if data:
                self._update_data(prec.id, data, prec=prec, nerd=nerd)  # this will call prec.save()
            else:
                prec.save()

        except Exception as ex:
            if nerd:
                try:
                    self._store.delete(prec.id)
                except Exception as ex:
                    self.log.error("Error while cleaning up NERDm data after create failure: %s", str(ex))
            try:
                self.dbcli.delete_record(prec.id)
            except Exception as ex:
                self.log.error("Error while cleaning up DAP record after create failure: %s", str(ex))
            raise

        self._record_action(Action(Action.CREATE, prec.id, self.who, prec.status.message))
        self.log.info("Created %s record %s (%s) for %s", self.dbcli.project, prec.id, prec.name, self.who)

        return prec

    def _new_data_for(self, recid, meta=None, schemaid=None):
        if not schemaid:
            schemaid = NERDM_SCH_ID
        out = OrderedDict([
            ("_schema", schemaid),
            ("@context", NERDM_CONTEXT),
            (EXTSCHPROP, [NERDMPUB_DEF + "PublicDataResource"]),
            ("@id", self._arkid_for(recid)),
            ("@type", [NERDMPUB_PRE + ":PublicDataResource", "dcat:Resource"])
        ])

        if self.cfg.get('assign_doi') == ASSIGN_DOI_ALWAYS:
            out['doi'] = self._doi_for(recid)

        if meta:
            if meta.get("resourceType"):
                addtypes = []
                if meta['resourceType'].lower() == "software":
                    addtypes = [":".join([NERDMSW_PRE, "SoftwarePublication"])]
                elif meta['resourceType'].lower() == "srd":
                    addtypes = [":".join([NERDMPUB_PRE, "SRD"])]
                out["@type"] = addtypes + out["@type"]

            if meta.get("softwareLink"):
                swcomp = self._get_sw_desc_for(meta["softwareLink"])
                if not 'components' in out:
                    out['components'] = []
                out['components'] = [swcomp] + out['components']

            # contact info
            if meta.get("creatorisContact"):
                cp = OrderedDict()
                if self.who.get_prop("userName") and self.who.get_prop("userLastName"):
                    cp['fn'] = f"{self.who.get_prop('userName')} {self.who.get_prop('userLastName')}"
                if self.who.get_prop("email"):
                    cp['hasEmail'] = self.who.get_prop("email")
                if cp:
                    out['contactPoint'] = cp
            elif meta.get("contactName"):
                out['contactPoint'] = self._moderate_contactPoint({"fn": meta["contactName"]}, doval=False)

            ro = deepcopy(self.cfg.get('default_responsible_org', {}))
            if self.dbcli.people_service and out.get('contactPoint', {}).get('hasEmail'):
                ps = self.dbcli.people_service
                try:
                    conrec = ps.get_person_by_email(email=out['contactPoint']['hasEmail'])
                except NSDServerError as ex:
                    self.log.warning("Unable to get org info on contact from NSD service: %s", str(ex))
                except Exception as ex:
                    self.log.exception("Unexpected error while accessing NSD service: %s", str(ex))
                else:
                    if conrec:
                        ro['subunits'] = []
                        if not ro.get('title'):
                            ro['title'] = conrec.get("ouName", "")
                        else:
                            ro['subunits'].append(conrec.get("ouName", ""))
                        ro['subunits'].append(conrec.get("divisionName", ""))
                        ro['subunits'].append(conrec.get("groupName", ""))
            if ro:
                out['responsibleOrganization'] = [ ro ]

        return out

    def _get_sw_desc_for(self, link):
        # id = link.rsplit('/', 1)[-1]
        # id = "%s/repo:%s" % (const.LINKCMP_EXTENSION.lstrip('/'), id)   # let moderate handle this
        out = OrderedDict([
            ("@type", ["nrdp:AccessPage"]),
            ("title", "Software Repository"),
            ("accessURL", link)
        ])
        if link.startswith("https://github.com/"):
            out['title'] += " in GitHub"
        return out

    def _doi_for(self, recid):
        naan = self.cfg.get('doi_naan')
        if not naan:
            raise PublishingStateException("DOI NAAN not set in configuration")
        return "doi:%s/%s" % (naan, self._aipid_for(recid))

    def _arkid_for(self, recid):
        return "ark:/%s/%s" % (const.ARK_NAAN, self._aipid_for(recid))

    def _aipid_for(self, recid):
        return '-'.join(recid.split(':', 1))

    def _moderate_metadata(self, mdata: MutableMapping, shoulder=None):
        # only accept expected keys
        allowed = "resourceType creatorisContact contactName willUpload provideLink softwareLink assocPageType".split()
        mdata = OrderedDict([p for p in mdata.items() if p[0] in allowed])

        out = super()._moderate_metadata(mdata, shoulder)
        if isinstance(out.get('creatorisContact'), str):
            out['creatorisContact'] = out['creatorisContact'].lower() == "true"
        elif out.get('creatorisContact') is None:
            out['creatorisContact'] = True

        return out
        
    def _new_metadata_for(self, shoulder=None):
        return OrderedDict([
            ("resourceType", "data"),
            ("creatorisContact", True)
        ])

    def get_nerdm_data(self, id: str, part: str=None):
        """
        return the full NERDm metadata.  This differs from the :py:method:`get_data` method which (in
        this implementation) only returns a summary of hte NERDm metadata.  
        :param str id:    the identifier for the record whose NERDm data should be returned. 
        :param str part:  a path to the part of the record that should be returned.  This can be the 
                          name of a top level NERDm property or one of the following special values:
                            * ``pdr:f`` -- returns only the file-like components (files and subcollections)
                            * ``pdr:see`` -- returns only the non-file components (like links)
        """
        prec = self.dbcli.get_record_for(id, ACLs.READ)   # may raise ObjectNotFound/NotAuthorized
        nerd = self._store.open(prec.id)

        if not part:
            out = nerd.get_data()

        else:
            steps = part.split('/', 1)
            if len(steps) > 1:
                # part is of the form ppp/kkk and refers to an item in list, ppp, where
                # kkk is either an element identifier or an element index of the form,
                # [N]. 
                key = steps[1]
                m = re.search(r'^\[(\d+)\]$', key)
                if m:
                    try:
                        key = int(m.group(1))
                    except ValueError as ex:
                        raise PartNotAccessible(id, part, "Accessing %s not supported" % part)

                if steps[0] == "authors":
                    out = nerd.authors.get(key)
                elif steps[0] == "references":
                    out = nerd.references.get(key)
                elif steps[0] == LINK_DELIM:
                    out = nerd.nonfiles.get(key)
                elif steps[0] == FILE_DELIM:
                    out = nerd.files.get(key)
                elif steps[0] == "components":
                    out = None
                    try:
                        out = nerd.nonfiles.get(key)
                    except (KeyError, IndexError, nerdstore.ObjectNotFound) as ex:
                        pass
                    if not out:
                        try:
                            out = nerd.files.get_file_by_id(key)
                        except nerdstore.ObjectNotFound as ex:
                            raise ObjectNotFound(id, part, str(ex))
                else:
                    raise PartNotAccessible(id, part, "Accessing %s not supported" % part)

            elif part == "authors":
                out = nerd.authors.get_data()
            elif part == "references":
                out = nerd.references.get_data()
            elif part == "components":
                out = nerd.nonfiles.get_data() + nerd.files.get_data()
            elif part == FILE_DELIM:
                out = nerd.files.get_data()
            elif part == LINK_DELIM:
                out = nerd.nonfiles.get_data()
            elif part == RES_DELIM:
                out = nerd.get_res_data()
            elif part.startswith(FILE_DELIM+"/"):
                fprts = part.split('/', 1)
                try: 
                    out = nerd.files.get_file_by_path(fprts[1])
                except nerdstore.ObjectNotFound as ex:
                    raise ObjectNotFound(prec.id, part, str(ex))
            else:
                out = nerd.get_res_data()
                if part in out:
                    out = out[part]
                elif part in "description @type contactPoint title rights disclaimer landingPage".split():
                    raise ObjectNotFound(prec.id, part, "%s property not set yet" % part)
                else:
                    raise PartNotAccessible(prec.id, part, "Accessing %s not supported" % part)

        return out

    def replace_data(self, id, newdata, part=None):
        """
        Replace the currently stored data content of a record with the given data.  It is expected that 
        the new data will be filtered/cleansed via an internal call to :py:method:`moderate_data`.  
        :param str      id:  the identifier for the record whose data should be updated.
        :param str newdata:  the data to save as the new content.  
        :param stt    part:  the slash-delimited pointer to an internal data property.  If provided, 
                             the given ``newdata`` is a value that should be set to the property pointed 
                             to by ``part``.  
        :param ProjectRecord prec:  the previously fetched and possibly updated record corresponding to 
                             ``id``.  If this is not provided, the record will by fetched anew based on 
                             the ``id``.
        :raises ObjectNotFound:  if no record with the given ID exists or the ``part`` parameter points 
                             to an undefined or unrecognized part of the data
        :raises NotAuthorized:   if the authenticated user does not have permission to read the record 
                             given by ``id``.
        :raises PartNotAccessible:  if replacement of the part of the data specified by ``part`` is not 
                             allowed.
        :raises InvalidUpdate:  if the provided ``newdata`` represents an illegal or forbidden update or 
                             would otherwise result in invalid data content.
        """
        return self._update_data(id, newdata, part, replace=True)

    def update_data(self, id, newdata, part=None, message="", _prec=None):
        """
        merge the given data into the currently save data content for the record with the given identifier.
        :param str      id:  the identifier for the record whose data should be updated.
        :param str newdata:  the data to save as the new content.  
        :param stt    part:  the slash-delimited pointer to an internal data property.  If provided, 
                             the given ``newdata`` is a value that should be set to the property pointed 
                             to by ``part``.  
        :param str message:  an optional message that will be recorded as an explanation of the update.
        :raises ObjectNotFound:  if no record with the given ID exists or the ``part`` parameter points to 
                             an undefined or unrecognized part of the data
        :raises NotAuthorized:   if the authenticated user does not have permission to read the record 
                             given by ``id``.  
        :raises PartNotAccessible:  if replacement of the part of the data specified by ``part`` is not 
                             allowed.
        :raises InvalidUpdate:  if the provided ``newdata`` represents an illegal or forbidden update or 
                             would otherwise result in invalid data content.
        """
        return self._update_data(id, newdata, part, replace=False, message="", prec=_prec)

    def clear_data(self, id, part=None, message: str=None, _prec=None) -> bool:
        """
        remove the stored data content of the record and reset it to its defaults.  
        :param str      id:  the identifier for the record whose data should be cleared.
        :param stt    part:  the slash-delimited pointer to an internal data property.  If provided, 
                             only that property will be cleared (either removed or set to an initial
                             default).
        :return:  True the data was properly cleared; return False if ``part`` was specified but does not
                  yet exist in the data.
        :param ProjectRecord prec:  the previously fetched and possibly updated record corresponding to 
                             ``id``.  If this is not provided, the record will by fetched anew based on 
                             the ``id``.  
        :raises ObjectNotFound:  if no record with the given ID exists or the ``part`` parameter points to 
                             an undefined or unrecognized part of the data
        :raises NotAuthorized:   if the authenticated user does not have permission to read the record 
                             given by ``id``.  
        :raises PartNotAccessible:  if clearing of the part of the data specified by ``part`` is not 
                             allowed.
        """
        set_state = False
        if not _prec:
            set_state = True
            _prec = self.dbcli.get_record_for(id, ACLs.WRITE)   # may raise ObjectNotFound/NotAuthorized

        if not self._store.exists(id):
            self.log.warning("NERDm data for id=%s not found in metadata store", _prec.id)
            nerd = self._new_data_for(_prec.id, _prec.meta)
            self._store.load_from(nerd)
        nerd = self._store.open(id)

        provact = None
        try:
            if part:
                parts = part.split('/')
                what = part
                if len(parts) == 1:
                    if part == "authors":
                        if nerd.authors.count == 0:
                            return False
                        nerd.authors.empty()
                    elif part == "references":
                        if nerd.references.count == 0:
                            return False
                        nerd.references.empty()
                    elif part == FILE_DELIM:
                        if nerd.files.count == 0:
                            return False
                        what = "files"
                        nerd.files.empty()
                    elif part == LINK_DELIM:
                        if nerd.nonfiles.count == 0:
                            return False
                        what = "links"
                        nerd.nonfiles.empty()
                    elif part == "components":
                        if nerd.nonfiles.count == 0 and nerd.files.count == 0:
                            return False
                        nerd.files.empty()
                        nerd.nonfiles.empty()
                    elif part in "title rights disclaimer description landingPage keyword".split():
                        resmd = nerd.get_res_data()
                        if part not in resmd:
                            return False
                        del resmd[part]
                        nerd.replace_res_data(resmd)
                    else:
                        raise PartNotAccessible(_prec.id, part, "Clearing %s not allowed" % part)

                elif len(parts) == 2:
                    # refering to an element of a list or file set
                    key = parts[1]
                    m = re.search(r'^\[([\+\-]?\d+)\]$', key)
                    if m:
                        try:
                            key = int(m.group(1))
                        except ValueError as ex:
                            raise PartNotAccessible(id, path, "Accessing %s not supported" % path)

                    if parts[0] == "authors":
                        if nerd.authors.count == 0:
                            return False
                        try:
                            nerd.authors.pop(key)
                        except (KeyError, IndexError) as ex:
                            return False
                    elif parts[0] == "references":
                        try:
                            nerd.references.pop(key)
                        except (KeyError, IndexError) as ex:
                            return False
                    elif parts[0] == LINK_DELIM:
                        try:
                            nerd.nonfiles.pop(parts[1])
                        except (KeyError) as ex:
                            return False
                    elif parts[0] == "components" or parts[0] == FILE_DELIM:
                        out = None
                        if parts[0] != FILE_DELIM:
                            try:
                                out = nerd.nonfiles.pop(parts[1])
                            except (KeyError) as ex:
                                pass
                        if not out:
                            try:
                                nerd.files.delete_file(parts[1])
                            except (KeyError) as ex:
                                return False
                    else:
                        raise PartNotAccessible(_prec.id, part, "Clearing %s not allowed" % part)
                else:
                    raise PartNotAccessible(_prec.id, part, "Clearing %s not allowed" % part)

                if not message:
                    message = "clearing "+what
                provact = Action(Action.PATCH, _prec.id, self.who, message)
                part = ("/"+part) if part.startswith("pdr:") else ("."+part)
                provact.add_subaction(Action(Action.DELETE, _prec.id+"#data"+part, self.who,
                                             message))
                _prec.status.act(self.STATUS_ACTION_CLEAR, "cleared "+what, self.who.actor)

            else:
                nerd.authors.empty()
                nerd.references.empty()
                nerd.files.empty()
                nerd.nonfiles.empty()
                nerd.replace_res_data(self._new_data_for(_prec.id, _prec.meta))

                if not message:
                    message = "clearing all NERDm data"
                provact = Action(Action.PATCH, _prec.id, self.who, message)
                _prec.status.act(self.STATUS_ACTION_CLEAR, "cleared all NERDm data", self.who.actor)

        except PartNotAccessible:
            # client request error; don't record action
            raise

        except Exception as ex:
            self.log.error("Failed to clear requested NERDm data, %s: %s", _prec.id, str(ex))
            self.log.warning("Partial update is possible")
            if provact:
                provact.message = "Failed to clear requested NERDm data"
                self._record_action(provact)
            
            _prec.status.act(self.STATUS_ACTION_CLEAR, "Failed to clear NERDm data", self.who.actor)
            _prec.set_state(status.EDIT)
            _prec.data = self._summarize(nerd)
            self._try_save(_prec)
            raise

        _prec.data = self._summarize(nerd)
        if set_state:
            _prec.status.set_state(status.EDIT)

        try:
            _prec.save()

        except Exception as ex:
            self.log.error("Failed to saved DBIO record, %s: %s", prec.id, str(ex))
            raise

        finally:
            self._record_action(provact)
        return True
            

    def _update_data(self, id, newdata, part=None, prec=None, nerd=None, replace=False, message=""):
        set_action = False
        if not prec:
            set_action = True  # setting the last action will NOT be the caller's responsibility
            prec = self.dbcli.get_record_for(id, ACLs.WRITE)   # may raise ObjectNotFound/NotAuthorized

        if prec.status.state not in [status.EDIT, status.READY]:
            raise NotEditable(id)

        if not nerd:
            if not self._store.exists(id):
                self.log.warning("NERDm data for id=%s not found in metadata store", prec.id)
                nerd = self._new_data_for(prec.id, prec.meta)
                if prec.data.get("title"):
                    nerd["title"] = prec.data.get("title")
                self._store.load_from(nerd)

            nerd = self._store.open(id)

        provact = Action(Action.PUT if not part and replace else Action.PATCH,
                         prec.id, self.who, message)

        if not part:
            # this is a complete replacement; save updated NERDm data to the metadata store
            try:
                # prep the provenance record
                data = self._update_all_nerd(prec, nerd, newdata, provact, replace)
            except InvalidUpdate as ex:
                ex.record_id = prec.id
                raise

        else:
            # replacing just a part of the data
            try:
                data = self._update_part_nerd(part, prec, nerd, newdata, replace)
            except InvalidUpdate as ex:
                ex.record_id = prec.id
                ex.record_part = part
                raise

        self._save_data(self._summarize(nerd), prec, message, set_action and self.STATUS_ACTION_UPDATE)
        self.log.info("Updated data for %s record %s (%s) for %s",
                      self.dbcli.project, prec.id, prec.name, self.who)
        return data

    def _summarize(self, nerd: NERDResource):
        resmd = nerd.get_res_data()
        out = OrderedDict()
        out["@id"] = resmd.get("@id")
        out["title"] = resmd.get("title","")
        out["_schema"] = resmd.get("_schema", NERDM_SCH_ID)
        out["@type"] = resmd.get("@type", ["nrd:Resource"])
        if 'doi' in resmd:
            out["doi"] = resmd["doi"]
        if 'contactPoint' in resmd:
            out["contactPoint"] = resmd["contactPoint"]
        if 'landingPage' in resmd:
            out["landingPage"] = resmd["landingPage"]
        out["keywords"] = resmd.get("keyword", [])
        out["theme"] = list(set(resmd.get("theme", []) + [t.get('tag') for t in resmd.get('topic', [])]))
        if resmd.get('responsibleOrganization'):
            out['responsibleOrganization'] = list(set(
                [org['title'] for org in resmd['responsibleOrganization']] + \
                reduce(lambda x, y: x+y,
                       [org.get('subunit',[]) for org in resmd['responsibleOrganization']], [])
            ))
        out["authors"] = nerd.authors.get_data()
        out["references"] = nerd.references.get_data()
#        out["author_count"] = nerd.authors.count
#        out["reference_count"] = nerd.references.count
        out["file_count"] = nerd.files.count
        out["nonfile_count"] = nerd.nonfiles.count
        if resmd.get('responsibleOrganization', [{}])[0].get('title'):
            out['responsibleOrganization'] = [ resmd['responsibleOrganization'][0]['title'] ] + \
                                             resmd['responsibleOrganization'][0].get('subunits', [])
        return out

    _handsoff = ("@id @context publisher issued firstIssued revised annotated version " + \
                 "bureauCode programCode systemOfRecords primaryITInvestmentUII "       + \
                 "doi ediid releaseHistory status").split()   # temporarily allow theme editing
#                 "doi ediid releaseHistory status theme").split()  

    def _update_all_nerd(self, prec: ProjectRecord, nerd: NERDResource,
                         data: Mapping, provact: Action, replace=False):

        # filter out properties that the user is not allow to update
        newdata = OrderedDict()
        for prop in data:
            if not prop.startswith("__") and prop not in self._handsoff:
                newdata[prop] = data[prop]

        errors = []
        authors = newdata.get('authors')
        if authors:
            del newdata['authors']
            try:
                authors = self._merge_objlist_for_update(nerd.authors, self._moderate_author,
                                                         authors, replace, True)
            except InvalidUpdate as ex:
                errors.extend(ex.errors)

        refs = newdata.get('references')
        if refs:
            del newdata['references']
            try:
                refs = self._merge_objlist_for_update(nerd.references, self._moderate_reference,
                                                      refs, replace, True)
            except InvalidUpdate as ex:
                errors.extend(ex.errors)

        comps = newdata.get('components')
        files = []
        nonfiles = []
        if comps:
            del newdata['components']
            try:
                files, nonfiles = self._merge_comps_for_update(nerd, comps, replace, True)
                comps = nonfiles + files
            except InvalidUpdate as ex:
                errors.extend(ex.errors)

        # handle resource-level data: merge the new data into the old and validate the result
        if replace:
            oldresdata = self._new_data_for(prec.id, prec.meta, newdata.get("_schema"))
        else:
            oldresdata = nerd.get_data(False)

        # merge and validate the resource-level data
        try:
            newdata = self._moderate_res_data(newdata, oldresdata, nerd, replace)
        except InvalidUpdate as ex:
            errors = ex.errors + errors

        if len(errors) > 1:
            raise InvalidUpdate("Input metadata data would create invalid record (%d errors detected)"
                                % len(errors), prec.id, errors=errors)
        elif len(errors) == 1:
            raise InvalidUpdate("Input validation error: "+str(errors[0]), prec.id, errors=errors)

        # all data is merged and validated; now commit
        try:
            old = nerd.get_res_data()
            nerd.replace_res_data(newdata)
            provact.add_subaction(Action(Action.PUT if replace else Action.PATCH,
                                         prec.id+"#data/pdr.r", self.who,
                                         "updating resource-level metadata",
                                         self._jsondiff(old, newdata)))

            if replace:
                old = nerd.authors.get_data()
                nerd.authors.empty()
                if authors:
                    provact.add_subaction(Action(Action.PUT, prec.id+"#data.authors", self.who,
                                                 "replacing authors", self._jsondiff(old, authors)))
                    nerd.authors.replace_all_with(authors)
                else:
                    provact.add_subaction(Action(Action.DELETE, prec.id+"#data.authors", self.who,
                                                 "removing authors"))

                old = nerd.references.get_data()
                nerd.references.empty()
                if refs:
                    provact.add_subaction(Action(Action.PUT, prec.id+"#data.references", self.who,
                                                 "replacing references", self._jsondiff(old, refs)))
                    nerd.references.replace_all_with(refs)
                else:
                    provact.add_subaction(Action(Action.DELETE, prec.id+"#data.references", self.who,
                                                 "removing references"))

                old = nerd.nonfiles.get_data()
                nerd.nonfiles.empty()
                if nonfiles:
                    provact.add_subaction(Action(Action.PUT, prec.id+"#data/pdr:see", self.who,
                                                 "replacing non-file components", self._jsondiff(old, nonfiles)))
                    nerd.nonfiles.replace_all_with(nonfiles)
                else:
                    provact.add_subaction(Action(Action.DELETE, prec.id+"#data/pdr:see", self.who,
                                                 "removing non-file components"))
                    
            else:
                def put_listitem_into(item, objlist):
                    if item.get("@id"):
                        objlist.set(item.get("@id"), item)
                    else:
                        objlist.append(item)
                def put_each_into(data, objlist):
                    for item in data:
                        put_listitem_into(item, objlist)

                if authors:
                    provact.add_subaction(Action(Action.PATCH, prec.id+"#data.authors", self.who,
                                                 "updating authors", self._jsondiff(old, nonfiles)))
                    put_each_into(authors, nerd.authors)
                if refs:
                    provact.add_subaction(Action(Action.PATCH, prec.id+"#data.references", self.who,
                                                 "updating references", self._jsondiff(old, refs)))
                    put_each_into(refs, nerd.references)
                if nonfiles:
                    provact.add_subaction(Action(Action.PATCH, prec.id+"#data/pdr:see", self.who,
                                                 "updating non-file components", self._jsondiff(old, nonfiles)))
                    put_each_into(nonfiles, nerd.nonfiles)

            if replace:
                provact.add_subaction(Action(Action.PUT, prec.id+"#data/pdr:f", self.who,
                                             "replacing non-file components"))
                nerd.files.empty()
            else:
                provact.add_subaction(Action(Action.PUT, prec.id+"#data/pdr:f", self.who,
                                             "replacing non-file components"))
            for fmd in files:
                nerd.files.set_file_at(fmd)

        except InvalidUpdate as ex:
            self.log.error("Invalid update to NERDm data not saved: %s: %s", prec.id, str(ex))
            if ex.errors:
                self.log.error("Errors include:\n  "+("\n  ".join([str(e) for e in ex.errors])))
            raise
        except Exception as ex:
            provact.message = "Failed to save NERDm data update due to internal error"
            self.log.error("Failed to save NERDm metadata: "+str(ex))
            self.log.warning("Failed NERDm save may have been partial")
            raise
        
        finally:
            self._record_action(provact)

        return nerd.get_data(True)

    def _update_part_nerd(self, path: str, prec: ProjectRecord, nerd: NERDResource, 
                          data: Union[list, Mapping], replace=False, doval=True):
        # update just part of the NERDm metadata as given by path.  The path identifies which
        # NERDm Resource property to update; the data parameter is expected to be of a JSONSchema 
        # type that matches that property.  Two special path values, FILE_DELIM ("pdr:f") and
        # LINK_DELIM ("pdr:see") are taken to refer to the list of file and non-file components,
        # respectively.

        schemabase = prec.data.get("_schema") or NERDMPUB_SCH_ID
        subacttype = Action.PUT if replace else Action.PATCH
        provact = Action(Action.PATCH, prec.id, self.who, "updating NERDm part")

        try:
            steps = path.split('/', 1)
            if len(steps) > 1:
                # path is of the form ppp/kkk and refers to an item in list, ppp, where
                # kkk is either an element identifier or an element index of the form,
                # [N]. 
                key = steps[1]
                m = re.search(r'^\[([\+\-]?\d+)\]$', key)
                if m:
                    try:
                        key = int(m.group(1))
                    except ValueError as ex:
                        raise PartNotAccessible(id, path, "Accessing %s not supported" % path)

                old = {}
                if steps[0] == "authors":
                    what = "adding author"
                    if key in nerd.authors:
                        old = nerd.authors.get(key)
                        what = "updating author"
                    # data["_schema"] = schemabase+"/definitions/Person"
                    data = self._update_listitem(nerd.authors, self._moderate_author, data, key,
                                                 replace, doval)
                    provact.add_subaction(Action(subacttype, "%s#data.authors[%s]" % (prec.id, str(key)), 
                                                 self.who, what, self._jsondiff(old, data)))
                    
                elif steps[0] == "references":
                    what = "adding reference"
                    if key in nerd.references:
                        old = nerd.references.get(key)
                        what = "updating reference"
                    data["_schema"] = schemabase+"/definitions/BibliographicReference"
                    data = self._update_listitem(nerd.references, self._moderate_reference, data, key,
                                                 replace, doval)
                    provact.add_subaction(Action(subacttype, "%s#data.references/%s" % (prec.id, str(key)), 
                                                 self.who, what, self._jsondiff(old, data)))
                    
                elif steps[0] == LINK_DELIM:
                    what = "adding link"
                    if key in nerd.nonfiles:
                        old = nerd.nonfiles.get(key)
                        what = "updating link"
                    data["_schema"] = schemabase+"/definitions/Component"
                    data = self._update_listitem(nerd.nonfiles, self._moderate_nonfile, data, key,
                                                 replace, doval)
                    provact.add_subaction(Action(subacttype, "%s#data/pdr:see[%s]" % (prec.id, str(key)), 
                                                 self.who, what, self._jsondiff(old, data)))
                    
                elif steps[0] == "components" or steps[0] == FILE_DELIM:
                    if ('filepath' not in data and key in nerd.nonfiles):
                        old = nerd.nonfiles.get(key)
                        what = "updating link"
                    elif key in nerd.files:
                        old = nerd.files.get(key)
                        what = "updating file"
                    else:
                        old = {}
                        what = "adding component"
                    data["_schema"] = schemabase+"/definitions/Component"
                    data = self._update_component(nerd, data, key, replace, doval=doval)
                    provact.add_subaction(Action(subacttype, "%s#data/pdr:f[%s]" % (prec.id, str(key)), 
                                                 self.who, what, self._jsondiff(old, data)))
                    
                else:
                    raise PartNotAccessible(prec.id, path, "Updating %s not allowed" % path)

            elif path == "authors":
                if not isinstance(data, list):
                    err = "authors data is not a list"
                    raise InvalidUpdate(err, id, path, errors=[err])
                old = nerd.authors.get_data()
                if replace:
                    data = self._replace_objlist(nerd.authors, self._moderate_author, data, doval)
                else:
                    data = self._update_objlist(nerd.authors, self._moderate_author, data, doval)
                provact.add_subaction(Action(subacttype, prec.id+"#data.authors", self.who, 
                                             "updating authors", self._jsondiff(old, data)))

            elif path == "references":
                if not isinstance(data, list):
                    err = "references data is not a list"
                    raise InvalidUpdate(err, id, path, errors=[err])
                old = nerd.references.get_data()
                if replace:
                    data = self._replace_objlist(nerd.references, self._moderate_reference, data, doval)
                else:
                    data = self._update_objlist(nerd.references, self._moderate_reference, data, doval)
                provact.add_subaction(Action(subacttype, prec.id+"#data.references", self.who, 
                                             "updating references", self._jsondiff(old, data)))

            elif path == LINK_DELIM:
                if not isinstance(data, list):
                    err = "non-file (links) data is not a list"
                    raise InvalidUpdate(err, id, path, errors=[err])
                old = nerd.nonfiles.get_data()
                if replace:
                    data = self._replace_objlist(nerd.nonfiles, self._moderate_nonfile, data, doval)
                else:
                    data = self._update_objlist(nerd.nonfiles, self._moderate_nonfile, data, doval)
                provact.add_subaction(Action(subacttype, prec.id+"#data/pdr:see", self.who, 
                                             "updating link list", self._jsondiff(old, data)))
                

            # elif path == FILE_DELIM:
            #     if not isinstance(data, list):
            #         err = "components data is not a list"
            #         raise InvalidUpdate(err, id, path, errors=[err])

            elif path == "components" or path == FILE_DELIM:
                if not isinstance(data, list):
                    err = "components data is not a list"
                    raise InvalidUpdate(err, id, path, errors=[err])
                oldn = nerd.nonfiles.get_data()
                oldf = nerd.files.get_files()
                files, nonfiles = self._merge_comps_for_update(nerd, data, replace, doval)
                if replace:
                    if path == "components":
                        nerd.nonfiles.empty()
                    nerd.files.empty()
                if path == "components":
                    for cmp in nonfiles:
                        if cmp.get("@id"):
                            nerd.nonfiles.set(cmp['@id'])
                        else:
                            nerd.nonfiles.append(cmp)

                provact.add_subaction(Action(subacttype, prec.id+"#data/pdr:f", self.who,
                                             "updating file list",
                                             self._jsondiff(oldn, nerd.nonfiles.get_data())))
                for cmp in files:
                    nerd.files.set_file_at(cmp)

                if path == "components":
                    provact.add_subaction(Action(subacttype, prec.id+"#data/pdr:see", self.who,
                                                 "updating link list",
                                                 self._jsondiff(oldf, nerd.nonfiles.get_data())))
                    data = nerd.nonfiles.get_data() + nerd.files.get_files()
                else:
                    data = nerd.files.get_files()

            elif path == "contactPoint":
                if not isinstance(data, Mapping):
                    raise InvalidUpdate("contactPoint data is not an object", sys=self)
                res = nerd.get_res_data()
                old = res.get('contactPoint')
                res['contactPoint'] = self._moderate_contactPoint(data, res, replace=replace, doval=doval)
                    # may raise InvalidUpdate
                provact.add_subaction(Action(subacttype, prec.id+"#data.contactPoint", self.who,
                                      "updating contact point", self._jsondiff(old, res['contactPoint'])))
                nerd.replace_res_data(res)
                data = res[path]
                
            elif path == "@type":
                if not isinstance(data, (list, str)):
                    raise InvalidUpdate("@type data is not a list of strings", sys=self)
                res = nerd.get_res_data()
                old = res.get('@type')
                res = self._moderate_restype(data, res, nerd, replace=replace, doval=doval)
                provact.add_subaction(Action(subacttype, prec.id+"#data.@type", self.who,
                                             "updating resource types", self._jsondiff(old, res['@type'])))
                nerd.replace_res_data(res)
                data = res.get(path)

            elif path == "description":
                if not isinstance(data, (list, str)):
                    raise InvalidUpdate(part+" data is not a list of strings", sys=self)
                res = nerd.get_res_data()
                old = res.get(path)

                res[path] = self._moderate_description(data, res, doval=doval)  # may raise InvalidUpdate
                provact.add_subaction(Action(Action.PUT, prec.id+"#data."+path, self.who, "updating "+path,
                                             self._jsondiff(old, res[path])))
                nerd.replace_res_data(res)
                data = res[path]

            elif path == "keyword":
                if not isinstance(data, (list, str)):
                    raise InvalidUpdate(part+" data is not a list of strings", sys=self)
                res = nerd.get_res_data()
                old = res.get(path)

                res[path] = self._moderate_keyword(data, res, doval=doval, replace=replace)  # InvalidUpdate
                provact.add_subaction(Action(Action.PUT if replace else Action.PATCH,
                                             prec.id+"#data."+path, self.who, "updating "+path,
                                             self._jsondiff(old, res[path])))
                nerd.replace_res_data(res)
                data = res[path]

            # NOTE!!: Temporary support for updating theme
            elif path == "theme":
                if not isinstance(data, (list, str)):
                    raise InvalidUpdate(part+" data is not a list of strings", sys=self)
                res = nerd.get_res_data()
                old = res.get(path)

                res[path] = self._moderate_keyword(data, res, doval=doval, replace=replace,
                                                   kwpropname='theme')  # may raise InvalidUpdate
                provact.add_subaction(Action(Action.PUT if replace else Action.PATCH,
                                             prec.id+"#data."+path, self.who, "updating "+path,
                                             self._jsondiff(old, res[path])))
                nerd.replace_res_data(res)
                data = res[path]

            elif path == "landingPage":
                if not isinstance(data, str):
                    raise InvalidUpdate("description data is not a string", sys=self)
                res = nerd.get_res_data()
                old = res.get('landingPage')
                res[path] = self._moderate_landingPage(data, res, doval)        # may raise InvalidUpdate
                provact.add_subaction(Action(Action.PUT, prec.id+"#data.landingPage", self.who,
                                             "updating landingPage",
                                             self._jsondiff(old, res['landingPage'])))
                nerd.replace_res_data(res)
                data = res[path]
                
            elif path in "title rights disclaimer".split():
                if not isinstance(data, str):
                    raise InvalidUpdate("%s value is not a string" % path, sys=self)
                res = nerd.get_res_data()
                old = res.get(path)
                res[path] = self._moderate_text(data, res, doval=doval)  # may raise InvalidUpdate
                provact.add_subaction(Action(subacttype, prec.id+"#data."+path, self.who, "updating "+path,
                                             self._jsondiff(old, res[path])))
                nerd.replace_res_data(res)
                data = res[path]
                
            else:
                raise PartNotAccessible(prec.id, path, "Updating %s not allowed" % path)

        except PartNotAccessible:
            # client request error; don't record action
            raise
        except InvalidUpdate as ex:
            self.log.error("Invalid update to NERDm data not saved: %s: %s", prec.id, str(ex))
            if ex.errors:
                self.log.error("Errors include:\n  "+("\n  ".join([str(e) for e in ex.errors])))
            raise
        except Exception as ex:
            self.log.error("Failed to save update to NERDm data, %s: %s", prec.id, str(ex))
            self.log.warning("Partial update is possible")
            provact.message = "Failed to update NERDm part"
            self._record_action(provact)
            raise
        else:
            self._record_action(provact)

        return data

            
    def set_file_component(self, id, filemd, filepath=None):
        """
        add a file to the specified dataset as described by the given metadata.  If the dataset 
        already has a file with the specified filepath, it will be replaced.
        :param str       id:  the identifier for the dataset to add the file to
        :param dict  filemd:  the NERDm file metadata describing the new file to add.  If
                              the "@id" property is set, it will be ignored.
        :param str filepath:  the path within the dataset to assign to the file.  If provided,
                              it will override the corresponding value in ``filemd``; if not 
                              provided, the ``filepath`` property must be set within ``filemd``.
        """
        prec = self.dbcli.get_record_for(id, ACLs.WRITE)   # may raise ObjectNotFound/NotAuthorized
        if filepath:
            data = deepcopy(data)
            data['filepath'] = filepath
        else:
            filepath = filemd.get("filepath")
        if not filepath:
            raise InvalidUpdate("filepath not set in the given file description to be added to " + id)
        nerd = self._store.open(id)

        oldfile = None
        try:
            oldfile = nerd.files.get_file_by_path(filepath)  # it must have na id
        except nerdstore.ObjectNotFound as ex:
            pass

        return self._update_file_comp(nerd, data, oldfile, replace=True, doval=True)

    def update_file_component_at(self, id: str, filemd: Mapping, filepath: str=None):
        """
        Update the metadata for a file component at a particular filepath.  The given metadata will 
        be merged with that of the existing file.  If a file is not currently registered at 
        that filepath, an exception is raised.  
        :param str       id:  the identifier for the dataset containing the file
        :param dict  filemd:  the file metadata to update 
        :param str filepath:  the path of the file within the dataset to update
        :raises ObjectNotFound:  if there does not exist a file at the given filepath
        :raises ValueError:  if filepath is not set in either the ``filepath`` argument or the 
                             filepath property.
        """
        prec = self.dbcli.get_record_for(id, ACLs.WRITE)   # may raise ObjectNotFound/NotAuthorized
        if not filepath:
            filepath = filemd.get("filepath")
        if not filepath:
            raise InvalidUpdate("filepath not set in the given file description to be added to " + id)
        if filemd.get("filepath") != filepath:
            filemd = deepcopy(filemd)
            filemd['filepath'] = filepath
            
        nerd = self._store.open(id)
        try:
            oldfile = nerd.files.get_file_by_path(filepath)
        except nerdstore.ObjectNotFound as ex:
            raise ObjectNotFound(id, FILE_DELIM+"/"+filepath, str(ex), self._sys)

        return self._update_file_comp(nerd, filemd, oldfile, replace=False, doval=True)

    def update_file_component(self, id: str, filemd: Mapping, fileid: str=None):
        """
        Update the metadata for a file component at a particular filepath.  The given metadata will 
        be merged with that of the existing file.  If a file is not currently registered at 
        that filepath, an exception is raised.  
        :param str       id:  the identifier for the dataset containing the file
        :param dict  filemd:  the file metadata to update 
        :param str   fileid:  the id of the file within the dataset to update
        :raises ObjectNotFound:  if there does not exist a resource with the given id
        :raises ValueError:  if id is not set in either the ``fileid`` argument or the ``filemd`` 
                             object's ``@id`` property.
        """
        prec = self.dbcli.get_record_for(id, ACLs.WRITE)   # may raise ObjectNotFound/NotAuthorized
        if not fileid:
            fileid = filemd.get("@id")
        if not fileid:
            raise InvalidUpdate("file-id not set in the given file description to be added to " + id)
        if filemd.get("@id") != fileid:
            filemd = deepcopy(filemd)
            filemd['@id'] = fileid

        nerd = self._store.open(id)
        try:
            oldfile = nerd.files.get_file_by_path(filepath)
        except nerdstore.ObjectNotFound as ex:
            raise ObjectNotFound(id, FILE_DELIM+"/"+filepath, str(ex), self._sys)

        return self._update_file_comp(nerd, filemd, oldfile, replace=False, doval=True)

    def replace_files(self, id: str, files: List[Mapping]):
        """
        replace all currently saved files and folder components with the given list.  Each component
        must include a ``filepath`` property.
        :param str       id:  the identifier for the dataset containing the file
        :raises ObjectNotFound:  if there does not exist a resource with the given id
        """
        if not isinstance(files, (list, tuple)):
            err = "components data is not a list"
            raise InvalidUpdate(err, id, "components", errors=[err])
        prec = self.dbcli.get_record_for(id, ACLs.WRITE)   # may raise ObjectNotFound/NotAuthorized
        nerd = self._store.open(id)

        errors = []
        newfiles = []
        nbad = 0
        for cmp in files:
            try:
                files[i] = self._moderate_file(cmp, True)
            except InvalidUpdate as ex:
                nbad += 1
                errors.extend(ex.errors)

        if errors:
            raise InvalidUpdate("%s: %d files in given list produced validation errors" % (id, nbad), 
                                errors=ex.errors)

        newfiles.sort(key=lambda cmp: cmp.get("filepath"))
        nerd.files.empty()
        for cmp in newfiles:
            nerd.files.set_file_at(cmp)

        
    def _update_file_comp(self, nerd: NERDResource, md: Mapping, oldmd: Mapping = None,
                          replace: bool=False, doval: bool=False):
        if oldmd and not replace:
            md = self._merge_into(md, oldmd)

        md = self._moderate_file(md, doval=doval)   # may raise InvalidUpdate

        id = nerd.files.set_file_at(md, md['filepath'], md.get('@id'))
        if not md.get('@id'):
            md['@id'] = id
        return md

    def sync_to_file_space(self, id: str) -> bool:
        """
        update the file metadata based on the contents in the file manager space
        :param str id:  the ID for the DAP project to sync
        :raises ObjectNotFound:  if the project with the given ID does not exist
        :raises NotAuthorized:   if the user does not write permission to make this update
        :raises FileSpaceException:  if syncing failed for an unexpected reason
        """
        if not self._fmcli:
            return {}
        prec = to_DAPRec(self.dbcli.get_record_for(id, ACLs.WRITE), self._fmcli)   # may raise exc
        nerd = self._store.open(id)

        if self._fmcli:
            prec.ensure_file_space(self.who.actor)
            files = nerd.files
            if hasattr(files, 'update_hierarchy'):
                prec.file_space['action'] = 'sync'
                if files.fm_summary.get('syncing') == "in_progress":
                    # a scan is still in progress, so just get the latests updates; don't start a new scan
                    prec.file_space.update(files.update_metadata())
                else:
                    prec.file_space.update(files.update_hierarchy())  # may raise FileSpaceException
                prec.save()
        return prec.to_dict().get('file_space', {})
            

    def add_nonfile_component(self, id: str, cmpmd: Mapping):
        """
        add a new non-file component to the specified dataset as described by the given metadata.  
        :param str     id:  the identifier for the dataset to add a new component to
        :param dict cmpmd:  the NERDm component metadata describing the new component to add.  If
                              the "@id" property is set, it will be ignored.
        """
        prec = self.dbcli.get_record_for(id, ACLs.WRITE)   # may raise ObjectNotFound/NotAuthorized
        nerd = self._store.open(id)

        return self._add_listitem(nerd.nonfiles, self._moderate_nonfile, cmpmd, doval=True)

    def update_nonfile_component(self, id: str, cmpmd: Mapping, idorpos=None, replace=False):
        """
        update the metadata for a non-file component in the specified dataset as identified either
        by its ID or position in the list of non-file components.  If identified component does not 
        exist, an exception is raised.
        """
        prec = self.dbcli.get_record_for(id, ACLs.WRITE)   # may raise ObjectNotFound/NotAuthorized
        nerd = self._store.open(id)

        return self._update_listitem(nerd.nonfiles, self._moderate_nonfile, cmpmd, idorpos, replace, True)
        
    def replace_nonfile_components(self, id: str, cmps: List[Mapping]):
        """
        replace all currently saved non-file components with the given list.  The order of given list 
        will be the order in which they are saved.
        """
        if not isinstance(cmps, (list, tuple)):
            err = "components data is not a list"
            raise InvalidUpdate(err, id, "components", errors=[err])
        prec = self.dbcli.get_record_for(id, ACLs.WRITE)   # may raise ObjectNotFound/NotAuthorized
        nerd = self._store.open(id)
        self._replace_objlist(nerd.nonfiles, self._moderate_nonfile, cmps, True)
        
    def add_author(self, id: str, authmd: Mapping):
        """
        add a new author to the specified dataset as described by the given metadata.  
        :param str      id:  the identifier for the dataset to add a new author to
        :param dict authmd:  the NERDm Person metadata describing the new author to add.  If
                              the "@id" property is set, it will be ignored.
        """
        prec = self.dbcli.get_record_for(id, ACLs.WRITE)   # may raise ObjectNotFound/NotAuthorized
        nerd = self._store.open(id)

        return self._add_listitem(nerd.authors, self._moderate_author, authmd, doval=True)

    def update_author(self, id: str, authmd: Mapping, idorpos=None, replace=False):
        """
        update the metadata for an author in the specified dataset as identified either
        by its ID or position in the list of authors.  If identified author does not 
        exist, an exception is raised.
        """
        prec = self.dbcli.get_record_for(id, ACLs.WRITE)   # may raise ObjectNotFound/NotAuthorized
        nerd = self._store.open(id)

        return self._update_listitem(nerd.authors, self._moderate_author, authmd, idorpos, replace, True)

    def replace_authors(self, id: str, authors: List[Mapping]):
        """
        replace all currently saved authors with the given list.  The order of given list will be 
        the order in which they are saved.
        """
        if not isinstance(authors, (list, tuple)):
            err = "authors data is not a list"
            raise InvalidUpdate(err, id, "authors", errors=[err])
        prec = self.dbcli.get_record_for(id, ACLs.WRITE)   # may raise ObjectNotFound/NotAuthorized
        nerd = self._store.open(id)
        self._replace_objlist(nerd.authors, self._moderate_author, authors, True)
        
    def add_reference(self, id: str, refmd: Mapping):
        """
        add a new author to the specified dataset as described by the given metadata.  
        :param str      id:  the identifier for the dataset to add a new reference to
        :param dict authmd:  the NERDm Reference metadata describing the new reference to add.  If
                              the "@id" property is set, it will be ignored.
        """
        prec = self.dbcli.get_record_for(id, ACLs.WRITE)   # may raise ObjectNotFound/NotAuthorized
        nerd = self._store.open(id)

        return self._add_listitem(nerd.references, self._moderate_reference, refmd, doval=True)

    def update_reference(self, id: str, refmd: Mapping, idorpos=None, replace=False):
        """
        update the metadata for a references in the specified dataset as identified either
        by its ID or position in the list of references.  If identified reference does not 
        exist, an exception is raised.
        """
        prec = self.dbcli.get_record_for(id, ACLs.WRITE)   # may raise ObjectNotFound/NotAuthorized
        nerd = self._store.open(id)

        return self._update_listitem(nerd.references, self._moderate_reference, refmd, idorpos, replace, True)
        
    def replace_references(self, id: str, refs: List[Mapping]):
        """
        replace all currently saved references with the given list.  The order of given list will be 
        the order in which they are saved.
        """
        if not isinstance(refs, (list, tuple)):
            err = "references data is not a list"
            raise InvalidUpdate(err, id, "references", errors=[err])
        prec = self.dbcli.get_record_for(id, ACLs.WRITE)   # may raise ObjectNotFound/NotAuthorized
        nerd = self._store.open(id)
        self._replace_objlist(nerd.references, self._moderate_reference, refs, True)
        
    def _add_listitem(self, objlist, moderate_func, data: Mapping, doval: bool=False):
        data = moderate_func(data)
        id = objlist.append(data)
        data['@id'] = id
        return data

    def _update_listitem(self, objlist, moderate_func, data: Mapping, idorpos=None,
                         replace: bool=False, doval: bool=False):
        try:
            olditem = objlist.get(idorpos)
            if not replace:
                data = self._merge_into(data, olditem)
        except IndexError as ex:
            raise ObjectNotFound("Item not found at position "+str(ex)) from ex
        except KeyError as ex:
            raise ObjectNotFound("Item not found with id="+str(ex)) from ex

        data = moderate_func(data, doval=doval)   # may raise InvalidUpdate
        objlist.set(olditem["@id"], data)
        if not data.get("@id"):
            data["@id"] = olditem["@id"]
        return data

    def _merge_comps_for_update(self, nerd: NERDResource, data: List[Mapping],
                                replace: bool=False, doval: bool=False):
        # the point of this function is to prep the data for update, collecting as many 
        # validation errors upfront as possible
        nonfiles = []
        files = []
        errors = []

        # collate the components
        for cmp in data:
            # is it a file or a non-file?
            cmplist = None
            if cmp.get("@id"):
                if cmp['@id'] in nerd.nonfiles.ids:
                    cmplist = nonfiles
                elif cmp['@id'] in nerd.files.ids:
                    cmplist = files

            if cmplist is None:
                if cmp.get('filepath'):
                    cmplist = files
                else:
                    cmplist = nonfiles

            cmplist.append(cmp)

        try:
            nonfiles = self._merge_objlist_for_update(nerd.nonfiles, self._moderate_nonfile, nonfiles,
                                                      replace, doval)
        except InvalidUpdate as ex:
            errors.extend(ex.errors)

        for i, cmp in enumerate(files):
            oldcmp = None
            if not replace:
                if cmp.get("@id") in nerd.files.ids:
                    oldcmp = nerd.files.get(cmp['@id'])
                elif cmp.get("filepath") and nerd.files.exists(cmp["filepath"]):
                    oldcmp = nerd.files.get(cmp['filepath'])

            if oldcmp:
                cmp = self._merge_into(cmp, oldcmp)
            elif cmp.get("@id"):
                cmp = deepcopy(cmp)
                del cmp["@id"]

            try:
                files[i] = self._moderate_file(cmp, doval)
            except InvalidUpdate as ex:
                errors.extend(ex.errors)
            
        if errors:
            raise InvalidUpdate("%d file validation errors detected" % len(ex.errors),
                                errors=ex.errors)

        files.sort(key=lambda cmp: cmp.get("filepath"))  # this places subcollections before their contents
        return files, nonfiles

    def _merge_objlist_for_update(self, objlist, moderate_func, data: List[Mapping],
                                  replace: bool=False, doval: bool=False):
        # the point of this function is to prep the data for update, collecting as many 
        # validation errors upfront as possible
        def merge_item(item):
            olditem = None
            if not replace and item.get("@id"):
                try:
                    olditem = objlist.get(item["@id"])
                except (KeyError, nerdstore.ObjectNotFound):
                    pass

            if olditem:
                item = self._merge_into(item, olditem)
            elif item.get("@id"):
                item = deepcopy(item)
                del item["@id"]
                
            return moderate_func(item, doval)

        out = []
        errors = []
        for item in data:
            try:
                out.append(merge_item(item))
            except InvalidUpdate as ex:
                errors.extend(ex.errors)
        if errors:
            raise InvalidUpdate("%d item validation errors detected" % len(errors), errors=errors)
        return out

    def _replace_objlist(self, objlist, moderate_func, data: List[Mapping], doval: bool=False):
        data = [ moderate_func(a, doval=doval) for a in data ]   # may raise InvalidUpdate
        objlist.empty()
        for item in data:
            objlist.append(item)
        return objlist.get_data()

    def _update_objlist(self, objlist, moderate_func, data: List[Mapping], doval: bool=False):
        # match the items in the given list to existing items currently store by their ids; for each 
        # match, the item metadata will be merged with the matching metadata.  If there is no
        # match, the item will be appended.  This method attempts to ferret out all errors
        # before updating any items
        newitems = []
        errors = []
        nbad = 0
        for item in data:
            olditem = None
            if item.get("@id"):
                olditem = objlist.get(item["@id"])
                item = self._merge_into(item, olditem)
            try:
                item = moderate_func(item, doval=doval)
            except InvalidUpdate as ex:
                errors.extend(ex.errors)
                nbad += 1
            newitems.append(item)

        if errors:
            raise InvalidUpdate("%d items contained validation errors" % nbad, errors=errors)

        for item in newitems:
            if item.get("@id"):
                objlist.set(item["@id"], item)
            else:
                objlist.append(item)
        return objlist.get_data()

        ## This is an implementation based on position rather than id
        # curcount = len(objlist)
        # for i, item in enumerate(data):
        #     olditem = None
        #     if i < curcount:
        #         olditem = objlist.get(i)
        #         data[i] = self._merge_into(data[i], olditem)
        #     data[i] = moderate_func(data[i], doval=doval)    # may raise InvalidUpdate
        # 
        # for i, item in enumerate(data):
        #     if i < curcount:
        #         objlist.set(i, item)
        #     else:
        #         objlist.append(item)



    def review(self, id, want=ALL) -> ValidationResults:
        """
        Review the record with the given identifier for completeness and correctness, and return lists of 
        suggestions for completing the record.  If None is returned, review is not supported for this type
        of project.  
        :raises ObjectNotFound:  if a record with that ID does not exist
        :raises NotAuthorized:   if the record exists but the current user is not authorized to read it.
        :return: the review results
                 :rtype: ValidationResults
        """
        prec = self.get_record(id)   # may raise exceptions
        reviewer = DAPReviewer.create_reviewer(self._store)
        return reviewer.validate(prec, want)

    def validate_json(self, json, schemauri=None):
        """
        validate the given JSON data record against the give schema, raising an exception if it 
        is not valid.

        :param dict json:      the (parsed) JSON data to validate
        :param str schemauri:  the JSONSchema URI to validate the input against. 
        :raises InvalidUpdate: if the data is found to be invalid against the schema; the exception's
                               ``errors`` property will list all the errors found.
        """
        errors = []
        if self._valid8r:
            if not schemauri:
                schemauri = json.get("_schema")
            if not schemauri:
                raise ValueError("validate_json(): No schema URI specified for input data")
            errors = self._valid8r.validate(json, schemauri=schemauri, strict=True, raiseex=False)
        else:
            self.log.warning("Unable to validate submitted NERDm data")

        if len(errors) > 0:
            raise InvalidUpdate("NERDm Schema validation errors found", errors=errors, sys=self)


    def _moderate_text(self, val, resmd=None, doval=True):
        # make sure input value is the right type, is properly encoded, and
        # does not contain any illegal bits
        if doval and not isinstance(val, str):
            raise InvalidUpdate("Text value is not a string", sys=self)
        return val

    def _moderate_description(self, val, resmd=None, doval=True, replace=True):
        # replace is ignored
        if val is None:
            val = []
        if isinstance(val, str):
            val = re.split(r'\n\n+', val)
        if not isinstance(val, Sequence):
            raise InvalidUpdate("description value is not a string or array of strings", sys=self)
        return [self._moderate_text(t, resmd, doval=doval) for t in val if t]

    def _moderate_keyword(self, val, resmd=None, doval=True, replace=True, kwpropname='keyword'):
        if val is None:
            val = []
        if isinstance(val, str):
            val = re.split(r'\n+', val)
        if not isinstance(val, Sequence):
            raise InvalidUpdate("keywords value is not a string or array of strings", sys=self)

        # uniquify list
        out = resmd.get(kwpropname, []) if resmd and not replace else []
        for v in val:
            if v not in out:
                out.append(self._moderate_text(v, resmd, doval=doval))

        return out

    def _moderate_landingPage(self, val, resmd=None, doval=True, replace=True):
        # replace is ignored
        if val is None:
            val = ""
        try: 
            url = urlparse(val)
            if url.scheme not in "https http".split() or not url.netloc:
                raise InvalidUpdate("landingPage: Not a complete HTTP URL")
        except ValueError as ex:
            raise InvalidUpdate("landingPage: Not a legal URL: "+str(ex))
        if resmd and doval:
            resmd['landingPage'] = val
            self.validate_json(resmd)
        return val
        
    _pfx_for_type = OrderedDict([
        ("ScienceTheme",        NERDMAGG_PRE),
        ("ExperimentalData",    NERDMEXP_PRE),
        ("DataPublication",     NERDMPUB_PRE),
        ("SoftwarePublication", NERDMSW_PRE),
        ("Aggregation",         NERDMAGG_PRE),
        ("PublicDataResource",  NERDMPUB_PRE),
        ("Resource",            NERDM_PRE)
    ])
    _schema_for_pfx = {
        NERDM_PRE:    NERDM_SCH_ID,
        NERDMPUB_PRE: NERDMPUB_SCH_ID,
        NERDMAGG_PRE: NERDMAGG_SCH_ID,
        NERDMSW_PRE:  NERDMSW_SCH_ID
    }

    def _moderate_restype(self, types, resmd, nerd=None, replace=True, doval=True):
        if types is None:
            types = []
        if not isinstance(types, list):
            types = [types]
        if any([not isinstance(t, str) for t in types]):
            raise InvalidUpdate("@type data is not a list of strings", sys=self)

        # separate NERDm Resource types and allowed non-NERDm types; throw away others
        if not replace:
            types = resmd.get("@type",[]) + types
        exttypes = []
        nrdtypes = set()
        for tp in types:
            parts = tp.split(':', 1)
            if parts[-1] in self._pfx_for_type and (len(parts) == 1 or parts[0].startswith("nrd")):
                nrdtypes.add(parts[-1])
            elif len(parts) == 2 and parts[0] in ["schema", "dcat"] and tp not in exttypes:
                exttypes.append(tp)

        # set some default types based on the presence of other metadata
        if nerd and nerd.authors.count > 0 and \
           "SoftwarePublication" not in nrdtypes and "DataPublication" not in nrdtypes:
            nrdtypes.add("DataPublication")

        if "ExperimentalData" not in nrdtypes:
            if self._has_exp_prop(resmd):
                nrdtypes.add("ExperimentalData")

        if not nrdtypes:
            nrdtypes.add("PublicDataResource")

        extschemas = []
        if "DataPublication" in nrdtypes:
            extschemas.append(NERDMPUB_DEF + "DataPublication")
        elif "PublicDataResource" in nrdtypes:
            extschemas.append(NERDMPUB_DEF + "PublicDataResource")
        if "SoftwarePublication" in nrdtypes:
            extschemas.append(NERDMSW_DEF + "SoftwarePublication")

        if "ScienceTheme" in nrdtypes:
            extschemas.append(NERDMAGG_DEF + "ScienceTheme")
        elif "Aggregation" in nrdtypes:
            extschemas.append(NERDMAGG_DEF + "Aggregation")

        if "ExperimentalData" in nrdtypes:
            extschemas.append(NERDMEXP_DEF + "ExperimentalData")

        # ensure proper prefixes and conventional order for NERDm types
        types = []
        for tp in self._pfx_for_type:
            if tp in nrdtypes:
                types.append("%s:%s" % (self._pfx_for_type[tp], tp))
        types += exttypes

        resmd["@type"] = types
        if extschemas:
            resmd[EXTSCHPROP] = extschemas

        if doval:
            self.validate_json(resmd)
        return resmd

    def _has_exp_prop(self, md):
        for prop in ("instrumentsUsed isPartOfProjects acquisitionStartTime hasAcquisitionStart "+
                     "acquisitionEndTime hasAcquisitionEnd").split():
            if prop in md:
                return True
        return False

    _contact_props = set("fn hasEmail postalAddress phoneNumber timezone proxyFor".split())
    def _moderate_contactPoint(self, info, resmd=None, replace=False, doval=True):
        if info is None:
            info = OrderedDict()
        if not isinstance(info, Mapping):
            raise InvalidUpdate("contactPoint data is not an object", sys=self)
        info = OrderedDict([(k,v) for k,v in info.items() if k in self._contact_props])
        if info.get('hasEmail') and not info['hasEmail'].startswith("mailto:"):
            info['hasEmail'] = "mailto:"+info['hasEmail'].strip()

        if not replace and resmd and resmd.get('contactPoint'):
            info = self._merge_into(info, resmd['contactPoint'])
        info['@type'] = "vcard:Contact"

        if doval:
            schemauri = NERDM_SCH_ID + "/definitions/ContactInfo"
            if resmd and resmd.get("_schema"):
                schemauri = resmd["_schema"] + "/definitions/ContactInfo"
            self.validate_json(info, schemauri)
            
        return info

    
    def _update_component(self, nerd: NERDResource, data: Mapping, key=None, replace=False, doval=False):
        if not isinstance(data, Mapping):
            raise InvalidUpdate("component data is not an object", sys=self)
        id = key if isinstance(key, str) else data.get("@id")
        filepath = data.get('filepath')

        oldfile = None
        if id:
            oldfile = nerd.files.get(id)
            if not filepath and oldfile:
                filepath = oldfile.get('filepath')
        pos = key if isinstance(key, int) else None

        if filepath:
            data = self._update_file_comp(nerd, data, oldfile, replace=replace, doval=doval)
        else:
            data = self._update_listitem(nerd.nonfiles, self._moderate_nonfile, data, pos, replace, doval)
        return data

    def _filter_props(self, obj, props):
        # remove all properties from obj that are not listed in props
        delprops = [k for k in obj if k not in props or (not obj.get(k) and obj.get(k) is not False)]
        for k in delprops:
            del obj[k]

    _authprops = set("_schema @id fn familyName givenName middleName orcid affiliation proxyFor".split())
    _affilprops = set("@id title abbrev proxyFor location label description subunits".split())
    
    def _moderate_author(self, auth, doval=True):
        # we are assuming that merging has already occured

        self._filter_props(auth, self._authprops)
        if not auth.get("@type"):
            auth["@type"] = "foaf:Person"
# Set fn at finalization
#        if not auth.get('fn') and auth.get('familyName') and auth.get('givenName'):
#            auth['fn'] = auth['familyName']
#            if auth.get('givenName'):
#                auth['fn'] += ", %s" % auth['givenName']
#            if auth.get('middleName'):
#                auth['fn'] += " %s" % auth['middleName']

        if isinstance(auth.get('affiliation',[]), str):
            auth['affiliation'] = [OrderedDict([('title', auth['affiliation'])])]
        elif not isinstance(auth.get('affiliation', []), list):
            del auth['affiliation']
        if auth.get('affiliation'):
            affils = auth['affiliation']
            for affil in affils:
                self._filter_props(affil, self._affilprops)
                affil["@type"] = "org:Organization"
                if affil.get("title") == "NIST":
                    affil["title"] = NIST_NAME
                if affil.get("title") == NIST_NAME:
                    affil["@id"] = NIST_ROR
                    if not affil.get("abbrev"):
                        affil["abbrev"] = [ NIST_ABBREV ]
                    else:
                        if not isinstance(affil["abbrev"], list):
                            raise InvalidUpdate("Affiliate abbrev property is not a list: "+
                                                str(affil["abbrev"]))
                        if NIST_ABBREV not in affil["abbrev"]:
                            affil["abbrev"].append(NIST_ABBREV)

        # Finally, validate (if requested)
        schemauri = NERDMPUB_SCH_ID + "/definitions/Person"
        if auth.get("_schema"):
            if not auth['_schema'].startswith(NERDMPUB_SCH_ID_BASE):
                raise InvalidUpdate("Unsupported author schema: "+auth['_schema'], sys=self)
            schemauri = auth['_schema']
            del auth['_schema']
        if doval:
            self.validate_json(auth, schemauri)

        return auth

    _refprops = set(("@id _schema _extensionSchemas title abbrev proxyFor location label "+
                     "description citation refType doi inPreparation vol volNumber pages "+
                     "authors publishYear").split())
    _reftypes = set(("IsDocumentedBy IsSupplementTo IsSupplementedBy IsCitedBy Cites IsReviewedBy "+
                     "IsReferencedBy References IsSourceOf IsDerivedFrom "+
                     "IsNewVersionOf IsPreviousVersionOf").split())
    def _moderate_reference(self, ref, doval=True):
        # QUESTION/TODO:  new properties?  doi?, inprep?
        # we are assuming that merging has already occured
        self._filter_props(ref, self._refprops)
        if not ref.get("refType"):
            ref["refType"] = "References"
        if not ref.get(EXTSCHPROP) and ref["refType"] in self._reftypes:
            ref.setdefault(EXTSCHPROP, [])
        try:
            # upgrade the version of the BIB extension
            for i, uri in enumerate(ref.get(EXTSCHPROP,[])):
                if uri.startswith(NERDMBIB_SCH_ID_BASE) and not uri.startswith(NERDMBIB_SCH_ID):
                    parts = ref[EXTSCHPROP][i].split('#', 1)
                    if len(parts) == 2:
                        ref[EXTSCHPROP][i] = NERDMBIB_SCH_ID + parts[1]
        except AttributeError as ex:
            raise InvalidUpdate("_extensionSchemas: value is not a list of strings", sys=self) from ex
        if ref.get("refType") in self._reftypes and NERDMBIB_DEF+"DCiteReference" not in ref[EXTSCHPROP]:
            ref[EXTSCHPROP].append(NERDMBIB_DEF+"DCiteReference")

        if not ref.get("@type"):
            ref["@type"] = ["deo:BibliographicReference"]

        try:
            if not ref.get("location") and ref.get("proxyFor"):
                if ref["proxyFor"].startswith("doi:"):
                    ref["location"] = "https://doi.org/" + ref["proxyFor"][4:]
                elif ref["proxyFor"].startswith("https://doi.org/"):
                    ref["location"] = ref["proxyFor"]
                    ref["proxyFor"] = "doi:" + ref["proxyFor"][len("https://doi.org/"):]
            elif not ref.get("proxyFor") and ref.get("location","").startswith("https://doi.org/"):
                ref["proxyFor"] = "doi:" + ref["location"][len("https://doi.org/"):]

        except AttributeError as ex:
            raise InvalidUpdate("location or proxyFor: value is not a string", sys=self) from ex

        # Penultimately, add an id if doesn't already have one
        if not ref.get("@id"):
            ref['@id'] = "REPLACE"
        #    ref['@id'] = random_id("ref:")

        # Finally, validate (if requested)
        schemauri = NERDM_SCH_ID + "/definitions/BibliographicReference"
        if ref.get("_schema"):
            if not ref['_schema'].startswith(NERDM_SCH_ID_BASE):
                raise InvalidUpdate("Unsupported schema for a reference: "+ref['_schema'], sys=self)
            schemauri = ref['_schema']
            del ref['_schema']
        if doval:
            self.validate_json(ref, schemauri)

        if ref.get("@id") == "REPLACE":
            del ref['@id']
        return ref

    def _moderate_file(self, cmp, doval=True):
        # Note private assumptions: cmp contains filepath property
        if '_extensionSchemas' not in cmp:
            cmp['_extensionSchemas'] = []
        if not isinstance(cmp.get('_extensionSchemas',[]), list) or \
           not all(isinstance(s, str) for s in cmp.get('_extensionSchemas',[])):
            msg = "Component "
            if cmp.get("filepath") or cmp.get("@id"):
                msg += "%s " % (cmp.get("filepath") or cmp.get("@id"))
            msg += "_extensionSchemas: not a list of strings"
            raise InvalidUpdate(msg, sys=self)

        # ensure @type is set to something recognizable
        if cmp.get('downloadURL'):
            if not nerdutils.is_type(cmp, "DownloadableFile"):
                nerdutils.insert_type(cmp, "nrdp:DownloadableFile", "dcat:Distribution")
            if not nerdutils.is_any_type(cmp, ["DataFile", "ChecksumFile"]):
                nerdutils.insert_type(cmp, "nrdp:DataFile", "nrdp:DownloadableFile", "dcat:Distribution")
        else:
            if not nerdutils.is_type(cmp, "Subcollection"):
                nerdutils.insert_type(cmp, "nrdp:Subcollection")

        if self._has_exp_prop(cmp):
            # contains experimental data
            nerdutils.insert_type(cmp, "nrde:AcquisitionActivity", "dcat:Distribution")

        # set the mediaType and format if needed:
        if nerdutils.is_type(cmp, "DownloadableFile"):
            filext = os.path.splitext(cmp.get("filepath",""))[-1].lstrip('.')
            if not cmp.get("mediaType"):
                cmp["mediaType"] = self._choose_mediatype(filext)
                                                        
            if not cmp.get("format"):
                fmt = self._guess_format(filext, cmp["mediaType"])
                if fmt:
                    cmp["format"] = fmt

        # make sure the _extensionSchemas list is filled out
        cmp.setdefault(EXTSCHPROP, [])
        if nerdutils.is_type(cmp, "DataFile"):
            if not any(s.endswith("#/definitions/DataFile") for s in cmp[EXTSCHPROP]):
                cmp[EXTSCHPROP].append(NERDMPUB_DEF+"DataFile")
        elif nerdutils.is_type(cmp, "ChecksumFile"):
            if not any(s.endswith("#/definitions/ChecksumFile") for s in cmp[EXTSCHPROP]):
                cmp[EXTSCHPROP].append(NERDMPUB_DEF+"ChecksumFile")
        elif nerdutils.is_type(cmp, "DownloadableFile"):
            if not any(s.endswith("#/definitions/DownloadableFile") for s in cmp[EXTSCHPROP]):
                cmp[EXTSCHPROP].append(NERDMPUB_DEF+"DownloadableFile")

        if nerdutils.is_type(cmp, "Subcollection") and \
           not any(s.endswith("#/definitions/Subcollection") for s in cmp[EXTSCHPROP]):
            cmp[EXTSCHPROP].append(NERDMPUB_DEF+"Subcollection")
        if nerdutils.is_type(cmp, "AcquisitionActivity") and \
           not any(s.endswith("#/definitions/AcquisitionActivity") for s in cmp[EXTSCHPROP]):
            cmp[EXTSCHPROP].append(NERDMEXP_DEF+"AcquisitionActivity")

        # Finally, validate (if requested)
        schemauri = NERDM_SCH_ID + "/definitions/Component"
        if cmp.get("_schema"):
            if not cmp['_schema'].startswith(NERDM_SCH_ID_BASE):
                raise InvalidUpdate("Unsupported component schema: "+cmp['_schema'], sys=self)
            schemauri = cmp['_schema']
            del cmp['_schema']
        if doval:
            self.validate_json(cmp, schemauri)

        return cmp

    def _moderate_nonfile(self, cmp, doval=True):
        if 'filepath' in cmp and not cmp.get('filepath'):
            del cmp['filepath']
        if not cmp:
            raise InvalidUpdate("Empty compomponent included: "+str(cmp))
        if cmp.get('filepath') or nerdutils.is_any_type(cmp, ["Subcollection", "DownloadableFile",
                                                              "DataFile", "ChecksumFile"]):
            msg = cmp.get("@id","")
            if msg:
                msg += ": "
            msg += "Non-file component includes some file component content"
            raise InvalidUpdate(msg, sys=self)

        # we make sure a specific @type is set.  First filter out in consequential ones.
        cmp.setdefault("@type", [])
        types = [t for t in cmp["@type"]
                   if not any(t.endswith(":"+p) for p in ["Component", "Distribution", "Document"])]

        # If a type is set, we'll make no assumptions as to the meaning of non-Component properties
        # (and we'll let validation detect issues).  Otherwise, guess the type based on properties.
        if not types:
            extschs = cmp.get(EXTSCHPROP, [])
            if cmp.get("accessURL"):
                # it's an access page of some kind
                cmp["@type"].insert(0, "nrdp:AccessPage")

            elif cmp.get("searchURL"):
                # it's a DynamicResourceSet
                cmp["@type"].insert(0, "nrdg:DynamicResourceSet")

            elif cmp.get("resourceType") or cmp.get("proxyFor"):
                # it's an included resource
                cmp["@type"].insert(0, "nrd:IncludedResource")

        if self._has_exp_prop(cmp) and not nerdutils.is_type(cmp, "AcquisitionActivity"):
            # points to experimental data
            nerdutils.insert_type(cmp, "nrde:AcquisitionActivity", "dcat:Distribution")

        cmp.setdefault(EXTSCHPROP, [])
        if nerdutils.is_type(cmp, "AccessPage") and \
           not any(s.endswith("#/definitions/AccessPage") for s in cmp[EXTSCHPROP]):
            cmp[EXTSCHPROP].append(NERDMPUB_DEF+"AccessPage")
        if nerdutils.is_type(cmp, "SearchPage") and \
           not any(s.endswith("#/definitions/SearchPage") for s in cmp[EXTSCHPROP]):
            cmp[EXTSCHPROP].append(NERDMPUB_DEF+"SearchPage")
        if nerdutils.is_type(cmp, "API") and \
           not any(s.endswith("#/definitions/API") for s in cmp[EXTSCHPROP]):
            cmp[EXTSCHPROP].append(NERDMSW_DEF+"API")
        if nerdutils.is_type(cmp, "DynamicResourceSet") and \
           not any(s.endswith("#/definitions/DynamicResourceSet") for s in cmp[EXTSCHPROP]):
            cmp[EXTSCHPROP].append(NERDMAGG_DEF+"DynamicResourceSet")
        if nerdutils.is_type(cmp, "IncludedResource") and \
           not any(s.endswith("#/definitions/IncludedResource") for s in cmp[EXTSCHPROP]):
            cmp[EXTSCHPROP].append(NERDM_DEF+"IncludedResource")
        if nerdutils.is_type(cmp, "AcquisitionActivity") and \
           not any(s.endswith("#/definitions/AcquisitionActivity") for s in cmp[EXTSCHPROP]):
            cmp[EXTSCHPROP].append(NERDMEXP_DEF+"AcquisitionActivity")

        # Finally, validate (if requested)
        schemauri = NERDM_SCH_ID + "/definitions/Component"
        if cmp.get("_schema"):
            if not cmp['_schema'].startswith(NERDM_SCH_ID_BASE):
                raise InvalidUpdate("Unsupported component schema: "+cmp['_schema'], sys=self)
            schemauri = cmp['_schema']
            del cmp['_schema']
        if doval:
            self.validate_json(cmp, schemauri)

        return cmp

    def _moderate_res_data(self, resmd, basemd, nerd, replace=False, doval=True):
        if not resmd.get("_schema"):
            resmd["_schema"] = NERDM_SCH_ID

        restypes = resmd.get("@type", [])
        if not replace:
            restypes += basemd.get("@type", [])
        resmd = self._merge_into(resmd, basemd)
        resmd["@type"] = restypes

        errors = []
        for prop in "contactPoint description keyword landingPage".split():
            if prop in resmd:
                if resmd.get(prop) is None:
                    del resmd[prop]
                else:
                    try:
                        moderate = '_moderate_' + prop
                        if hasattr(self, moderate):
                            moderate = getattr(self, moderate)
                            resmd[prop] = moderate(resmd[prop], resmd, replace=True, doval=False)

                    except InvalidUpdate as ex:
                        errors.extend(ex.errors)

        resmd.setdefault("@type", [])
        try:
            resmd = self._moderate_restype(resmd["@type"], resmd, nerd, replace=True, doval=False)
        except InvalidUpdate as ex:
            errors.extend(ex.errors)

        if errors:
            raise InvalidUpdate(errors=errors, sys=self)

        if doval:
            self.validate_json(resmd)
        return resmd

                
class DAPServiceFactory(ProjectServiceFactory):
    """
    Factory for creating DAPService instances attached to a backend DB implementation and which act 
    on behalf of a specific user.  The configuration parameters that can be provided to this factory 
    is the union of those supported by the following classes:
      * :py:class:`DAPService` (``assign_doi`` and ``doi_naan``)
      * :py:class:`~nistoar.midas.dbio.project.ProjectService` (``clients`` and ``dbio``)
    """

    def __init__(self, dbclient_factory: DBClientFactory, config: Mapping={}, log: Logger=None,
                 nerdstore: NERDResourceStorage=None, project_coll: str=None):
        """
        create a service factory associated with a particulr DB backend.
        :param DBClientFactory dbclient_factory:  the factory instance to use to create a DBClient to 
                                 talk to the DB backend.
        :param Mapping  config:  the configuration for the service (see class-level documentation).  
        :param Logger      log:  the Logger to use in the service.  
        :param NERDResourceStorage nerdstore:  the NERDResourceStorage instance to use to access NERDm 
                                 records.  If not provided, one will be created based on the given 
                                 configuration (in the ``nerdstore`` parameter). 
        :param str project_coll: the project type (i.e. the DBIO project collection to access); 
                                 default: "dap".
        """
        if not project_coll:
            project_coll = DAP_PROJECTS
        self._nerdstore = nerdstore
        super(DAPServiceFactory, self).__init__(project_coll, dbclient_factory, config, log)

    def create_service_for(self, who: Agent=None):
        """
        create a service that acts on behalf of a specific user.  
        :param Agent who:    the user that wants access to a project
        """
        return DAPService(self._dbclifact, self._cfg, who, self._log, self._nerdstore, self._prjtype)

    
class DAPApp(MIDASProjectApp):
    """
    A MIDAS ServiceApp supporting a DAP service following the mds3 conventions
    """
    
    def __init__(self, dbcli_factory: DBClientFactory, log: Logger, config: dict={},
                 service_factory: ProjectServiceFactory=None, project_coll: str=None):
        if not project_coll:
            project_coll = DAP_PROJECTS
        uselog = log.getChild(project_coll)
        if not service_factory:
            nerdstore = NERDResourceStorageFactory().open_storage(config.get("nerdstorage", {}), uselog)
            service_factory = DAPServiceFactory(dbcli_factory, config, uselog, nerdstore, project_coll)
        super(DAPApp, self).__init__(service_factory, uselog, config)
        self._data_update_handler = DAPProjectDataHandler
        self._info_update_handler = DAPProjectInfoHandler
        self._selection_handler = DAPProjectSelectionHandler

class DAPProjectDataHandler(ProjectDataHandler):
    """
    A :py:class:`~nistoar.midas.wsgi.project.ProjectDataHandler` specialized for editing NERDm records.

    Note that this implementation inherits its PUT, PATCH, and DELETE handling from its super-class.
    """
    _allowed_post_paths = "authors references components".split() + [FILE_DELIM, LINK_DELIM]

    def __init__(self, service: ProjectService, subapp: ServiceApp, wsgienv: dict, start_resp: Callable, 
                 who: Agent, id: str, datapath: str, config: dict=None, log: Logger=None):
        super(DAPProjectDataHandler, self).__init__(service, subapp, wsgienv, start_resp, who,
                                                    id, datapath, config, log)

    def do_GET(self, path, ashead=False):
        """
        respond to a GET request
        :param str path:  a path to the portion of the data to get.  This is the same as the `datapath`
                          given to the handler constructor.  This will be an empty string if the full
                          data object is requested.
        :param bool ashead:  if True, the request is actually a HEAD request for the data
        """
        try:
            out = self.svc.get_nerdm_data(self._id, path)
        except NotAuthorized as ex:
            return self.send_unauthorized()
        except ObjectNotFound as ex:
            if ex.record_part:
                return self.send_error_resp(404, "Data property not found",
                                            "No data found at requested property", self._id, ashead=ashead)
            return self.send_error_resp(404, "ID not found",
                                        "Record with requested identifier not found", self._id, ashead=ashead)
        except PartNotAccessible as ex:
            return self.send_error_resp(405, "Data property not retrieveable",
                                  "Requested data property cannot be retrieved independently of its ancestor")
        return self.send_json(out)

    def do_POST(self, path):
        """
        respond to a POST request.  Allowed paths include "authors", "references", "components", 
        "pdr:f" (for files), and "pdr:see" (for non-file components).  
        :param str path:  a path to the portion of the data to get.  This is the same as the `datapath`
                          given to the handler constructor.  This will be an empty string if the full
                          data object is requested.
        :param bool ashead:  if True, the request is actually a HEAD request for the data
        """
        try:
            newdata = self.get_json_body()
        except self.FatalError as ex:
            return self.send_fatal_error(ex)

        try:
            if not self.svc.dbcli.exists(self._id):
                return self.end_error_resp(404, "ID not found"
                                           "Record with requested identifier not found", self._id)

            if path == "authors":
                out = self.svc.add_author(self._id, newdata)
            elif path == "references":
                out = self.svc.add_reference(self._id, newdata)
            elif path == FILE_DELIM:
                out = self.svc.set_file_component(self._id, newdata)
            elif path == LINK_DELIM:
                out = self.svc.add_nonfile_component(self._id, newdata)
            elif path == "components":
                if 'filepath' in newdata:
                    out = self.svc.set_file_component(self._id, newdata)
                else:
                    out = self.svc.add_nonfile_component(self._id, newdata)

            else:
                return self.send_error_resp(405, "POST not allowed",
                                            "POST not supported on path")

        except NotAuthorized as ex:
            return self.send_unauthorized()
        except ObjectNotFound as ex:
            return send.send_error_resp(404, "Path not found",
                                        "Requested path not found within record", self._id) 
        except InvalidUpdate as ex:
            return self.send_error_resp(400, "Invalid Input Data", str(ex), self._id)
        except PartNotAccessible as ex:
            return self.send_error_resp(405, "Data part not updatable",
                                        "Requested part of data cannot be updated", self._id)

        return self.send_json(out, "Added", 201)

class DAPProjectInfoHandler(ProjectInfoHandler):
    """
    A :py:class:`~nistoar.midas.wsgi.project.ProjectInfoHandler` specialized for editing DAP records.
    In particular, it supporst PATCHing actions onto the ``file_space`` property to trigger
    synchronization with the associated space in the file manager.
    """
    FILE_SPACE = "file_space"

    def do_OPTIONS(self, path):
        if path == self.FILE_SPACE:
            return self.send_options(["GET", "PUT", "PATCH"])
        return self.send_options(["GET"])

    def do_PUT(self, path):
        return self.do_PATCH(path)

    def do_PATCH(self, path):
        if path != self.FILE_SPACE:
            return self.send_error_resp(405, "Method Not Allowed",
                                        f"This attribute of a draft record cannot be updated directly",
                                        self._id)

        # handle the PATCH on file_space
        # get the record
        try:
            prec = self.svc.get_record(self._id)
        except NotAuthorized as ex:
            return self.send_unauthorized()
        except ObjectNotFound as ex:
            return self.send_error_resp(404, "ID not found",
                                        "Record with requested identifier not found",
                                        self._id, ashead=ashead)

        # get the action request
        action = "sync"   # the default action (if there is not input doc)
        req = {}
        try:
            contlen = int(self._env.get('CONTENT_LENGTH', 0))
        except ValueError as ex:
            return self.send_error_resp(400, "Bad Content Length value")

        if contlen > 0:
            if self._env.get('CONTENT_TYPE') and "/json" not in self._env['CONTENT_TYPE']:
                return self.send_error_resp(400, "Input is not JSON",
                                            "Non-JSON content-type is not supported", self._id)
            try:
                req = self.get_json_body()
            except self.FatalError as ex:
                return self.send_fatal_error(ex)

        if req.get('action'):
            action = req['action']

        return self._apply_fs_action(action)

    def _apply_fs_action(self, action):
        fssumm = {}
        try:
            if action == "sync":
                fssumm = self.svc.sync_to_file_space(self._id)
            else:
                return self.send_error_resp(400, "Unrecognized action",
                                            "Unrecognized action requested")
        except NotAuthorized as ex:
            return self.send_unauthorized()
        except ObjectNotFound as ex:
            return self.send_error_resp(404, "ID not found")
        except NotEditable as ex:
            return self.send_error_resp(409, "Not in editable state", "Record is not in state=edit or ready")
        except (FileSpaceException, NERDStorageException) as ex:
            self.log.error("Trouble communicating with file manager: %s", str(ex))
            return self.send_error_resp(500, "File manager service error",
                                        "Trouble communicating with file manager")

        return self.send_json(fssumm)

class DAPProjectSelectionHandler(ProjectSelectionHandler):
    """
    A :py:class:`~nistoar.midas.wsgi.project.ProjectSelectionHandler` specialized for selecting DAP records.
    In particular, it ensures that the records returned from a search are full DAP records (including 
    the information computed on the fly).
    """

    def __init__(self, service: ProjectService, subapp: ServiceApp, wsgienv: dict, start_resp: Callable,
                 who: Agent, config: dict=None, log: Logger=None):
        super(DAPProjectSelectionHandler, self).__init__(service, subapp, wsgienv, start_resp, who,
                                                         config, log)
        self._fmcli = None
        if hasattr(service, '_fmcli'):
            self._fmcli = service._fmcli
        
    def _select_records(self, perms, **constraints) -> Iterator[ProjectRecord]:
        """
        submit a search query in a project specific way.  This implementation ensures that 
        DAPProjectRecords are returned.
        :return:  an iterator for the matched records
        """
        for rec in self._dbcli.select_records(perms, **constraints):
            yield to_DAPRec(rec, self._fmcli)

    def _adv_selected_records(self, filter, perms) -> Iterator[ProjectRecord]:
        """
        submit the advanced search query in a project-specific way. This implementation passes 
        the query directly to the generic DBClient instance.
        :return:  a generator that iterates through the matched records
        """
        for rec in self._dbcli.select_constraint_records(filter, perms):
            yield to_DAPRec(rec, self._fmcli)
<|MERGE_RESOLUTION|>--- conflicted
+++ resolved
@@ -38,11 +38,8 @@
 from nistoar.pdr import def_schema_dir, def_etc_dir, constants as const
 from nistoar.pdr.utils import build_mime_type_map, read_json
 from nistoar.pdr.utils.prov import Agent, Action
-<<<<<<< HEAD
 from nistoar.pdr.utils.validate import ValidationResults, ALL
-=======
 from nistoar.nsd import NSDServerError
->>>>>>> 85173ccf
 
 from . import validate
 from .. import nerdstore
