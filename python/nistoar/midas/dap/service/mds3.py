"""
The DAP Authoring Service implemented using the mds3 convention.  This convention represents the 
first DAP convention powered by the DBIO APIs.

The key features of the mds3 conventions are:
  * The data record being created/updated through the service is a NERDm Resource
  * The NERDm Resource record is stored separately from the DBIO 
    :py:class:`~nistoar.midas.dbio.base.ProjectRecord` (via the 
    :py:mod:`~nistoar.midas.dap.nerdstore` module).  The ``data`` property of the 
    :py:class:`~nistoar.midas.dbio.base.ProjectRecord` contains a summary (i.e. a subset of 
    properties) of the NERDm record.  
  * Conventions and heuristics are applied for setting default values for various NERDm 
    properties based on the potentially limited properties provided by the client during the 
    editing process.  (These conventions and hueristics are implemented in various 
    ``_moderate_*`` functions in the :py:class:`DAPService` class.)

Support for the web service frontend is provided via :py:class:`DAPApp` class, an implementation
of the WSGI-based :ref:class:`~nistoar.web.rest.ServiceApp`.
"""
import os, re, pkg_resources, random, string, time, math
from datetime import datetime
from logging import Logger
from collections import OrderedDict
from collections.abc import Mapping, MutableMapping, Sequence, Callable
from typing import List, Union, Iterator
from copy import deepcopy
from urllib.parse import urlparse, unquote
from functools import reduce

from ...dbio import (DBClient, DBClientFactory, ProjectRecord, AlreadyExists, NotAuthorized, ACLs,
                     InvalidUpdate, ObjectNotFound, PartNotAccessible, NotEditable,
                     ProjectService, ProjectServiceFactory, DAP_PROJECTS)
from ...dbio.wsgi.project import (MIDASProjectApp, ProjectDataHandler, ProjectInfoHandler,
                                  ProjectSelectionHandler, ServiceApp)
from ...dbio import status, ANONYMOUS
from ..review import DAPReviewer, DAPNERDmReviewValidator
from nistoar.base.config import ConfigurationException, merge_config
from nistoar.nerdm import constants as nerdconst, utils as nerdutils
from nistoar.pdr import def_schema_dir, def_etc_dir, constants as const
from nistoar.pdr.utils import build_mime_type_map, read_json
from nistoar.pdr.utils.prov import Agent, Action
from nistoar.pdr.utils.validate import ValidationResults, ALL, REQ
from nistoar.nsd import NSDServerError

from . import validate
from .. import nerdstore
from ..nerdstore import NERDResource, NERDResourceStorage, NERDResourceStorageFactory, NERDStorageException
from ..fm import FileManager, FileSpaceNotFound, FileSpaceException

ASSIGN_DOI_NEVER   = 'never'
ASSIGN_DOI_ALWAYS  = 'always'
ASSIGN_DOI_REQUEST = 'request'

NERDM_PRE = "nrd"
NERDM_SCH_ID_BASE = nerdconst.core_schema_base
NERDM_SCH_VER = nerdconst.schema_versions[0]
NERDM_SCH_ID = NERDM_SCH_ID_BASE + NERDM_SCH_VER + "#"
NERDM_DEF = NERDM_SCH_ID + "/definitions/"
NERDM_CONTEXT = "https://data.nist.gov/od/dm/nerdm-pub-context.jsonld"

NERDMPUB_PRE = "nrdp"
NERDMPUB_SCH_ID_BASE = nerdconst.core_schema_base + "pub/"
NERDMPUB_SCH_VER = NERDM_SCH_VER
NERDMPUB_SCH_ID = NERDMPUB_SCH_ID_BASE + NERDMPUB_SCH_VER + "#"
NERDMPUB_DEF = NERDMPUB_SCH_ID + "/definitions/"

NERDMAGG_PRE = "nrda"
NERDMAGG_SCH_ID_BASE = nerdconst.core_schema_base + "agg/"
NERDMAGG_SCH_VER = nerdconst.agg_ver
NERDMAGG_SCH_ID = NERDMAGG_SCH_ID_BASE + NERDMAGG_SCH_VER + "#"
NERDMAGG_DEF = NERDMAGG_SCH_ID + "/definitions/"

NERDMEXP_PRE = "nrde"
NERDMEXP_SCH_ID_BASE = nerdconst.core_schema_base + "exp/"
NERDMEXP_SCH_VER = nerdconst.exp_ver
NERDMEXP_SCH_ID = NERDMEXP_SCH_ID_BASE + NERDMEXP_SCH_VER + "#"
NERDMEXP_DEF = NERDMEXP_SCH_ID + "/definitions/"

NERDMSW_PRE = "nrdw"
NERDMSW_SCH_ID_BASE = nerdconst.core_schema_base + "sw/"
NERDMSW_SCH_VER = NERDM_SCH_VER
NERDMSW_SCH_ID = NERDMSW_SCH_ID_BASE + NERDMSW_SCH_VER + "#"
NERDMSW_DEF = NERDMSW_SCH_ID + "/definitions/"

NERDMBIB_PRE = "nrdw"
NERDMBIB_SCH_ID_BASE = nerdconst.core_schema_base + "bib/"
NERDMBIB_SCH_VER = nerdconst.bib_ver
NERDMBIB_SCH_ID = NERDMBIB_SCH_ID_BASE + NERDMBIB_SCH_VER + "#"
NERDMBIB_DEF = NERDMBIB_SCH_ID + "/definitions/"

NIST_NAME = "National Institute of Standards and Technology"
NIST_ABBREV = "NIST"
NIST_ROR = "ror:05xpvk416"

VER_DELIM = const.RELHIST_EXTENSION.lstrip('/')
FILE_DELIM = const.FILECMP_EXTENSION.lstrip('/')
LINK_DELIM = const.LINKCMP_EXTENSION.lstrip('/')
AGG_DELIM = const.AGGCMP_EXTENSION.lstrip('/')
RES_DELIM = const.RESONLY_EXTENSION.lstrip('/')
EXTSCHPROP = "_extensionSchemas"

NIST_THEMES = "https://data.nist.gov/od/dm/nist-themes/v1.1#"
FORENSICS_THEMES = "https://data.nist.gov/od/dm/nist-themes-forensics/v1.0#"
CHIPS_THEMES = "https://data.nist.gov/od/dm/nist-themes-chips/v1.0#"

def random_id(prefix: str="", n: int=8):
    r = ''.join(random.choices(string.ascii_uppercase + string.digits, k=n))
    return prefix+r

class DAPProjectRecord(ProjectRecord):
    """
    a DBIO record specifically representing a DAP Project
    """

    def __init__(self, recdata: Mapping, dbclient: DBClient=None, fmclient: FileManager=None):
        super(DAPProjectRecord, self).__init__(DAP_PROJECTS, recdata, dbclient)
        self._fmcli = fmclient

    @classmethod
    def from_dap_record(cls, prec: ProjectRecord, fmclient: FileManager=None):
        return cls(prec._data, prec._cli, fmclient)

    def _initialize(self, rec: MutableMapping) -> MutableMapping:
        rec = super(DAPProjectRecord, self)._initialize(rec)
        
        if 'file_space' not in rec:
            rec['file_space'] = OrderedDict([
                ('id', rec.get('id')),
                ('action', ''),
                ('message', '')
            ])

        return rec

    @property
    def file_space(self):
        """
        a summary of the current status of the file management space associated with this record.
        An empty object indicates that the space may not exist, yet.
        """
        return self._data.get('file_space')

    def file_space_is_ready(self) -> bool:
        return bool(self.file_space and self.file_space.get('creator'))

    def ensure_file_space(self, who: str=None):
        """
        ensure that the file space holding user-uploaded files exist: if it doesn't, create it
        """
        if not self._fmcli:
            return
        if not self._data.get('file_space', {}).get('creator'):
            if not who:
                who = self._cli.user_id
            try:
                self._fmcli.get_record_space(self.id)
            except FileSpaceNotFound as ex:
                try:
                    self._data['file_space']['action'] = "create"
                    self._fmcli.create_record_space(who, self.id)
                    self._data['file_space']['created'] = \
                        datetime.fromtimestamp(math.floor(time.time())).isoformat()
                    self._data['file_space']['creator'] = who

                except FileSpaceException as ex:
                    self.log.error("Problem creating file space: %s", str(ex))
                    self._data['file_space']['message'] = "Failed to create file space"
                    raise
            else:
                self._data['file_space']['creator'] = who
                self._data['file_space']['id'] = self.id  # the ID of the space is the same as the rec

    def determine_uploads_url(self):
        """
        return the expected URL for the browser-based view of a record space's uploads directory.
        """
        fs = self.file_space
        if self._fmcli and fs and fs.get('uploads_dir_id'):
            return f"{self._fmcli.web_base}/{fs['uploads_dir_id']}?dir=/{self.id}/{self.id}"
        else:
            return f"/{self.id}/{self.id}"

    def to_dict(self):
        out = super().to_dict()
        if self._fmcli and out.get('file_space') and out['file_space'].get('id'):

            out['file_space']['location'] = self.determine_uploads_url()

            if self._fmcli.cfg.get('dav_base_url'):
                out['file_space']['uploads_dav_url'] = \
                    '/'.join([self._fmcli.cfg['dav_base_url'].rstrip('/'),
                              out['file_space'].get('id'), out['file_space'].get('id')])
        return out


to_DAPRec = DAPProjectRecord.from_dap_record


class DAPService(ProjectService):
    """
    a project record request broker class for DAP records.  

    This service allows a client to create and update DAP records in the form of NERDm Resource 
    records according to the mds3 conventions.  See this 
    :py:module:`module's documentation <nistoar.midas.dap.service.mds3>` for 
    a summary of the supported conventions.

    In addition to the configuration parameters supported by the parent class, this specialization
    also supports the following parameters:

    ``assign_doi``
        a label that indicates when a DOI should be assigned to new records.  Supported values include:
        * ``always``  -- assign a DOI to every newly created record
        * ``request`` -- assign a DOI on when requested by the system
        * ``never``   -- never assign a DOI to a record.
    ``doi_naan``
        the Name Assigning Authority Number to use for the DOI (given as a string)
    ``validate_nerdm``
        if True (default), validate the updates to NERDm metadata.  Incomplete NERDm records are 
        permitted.
    ``mimetype_files``
        a list of paths to files containing MIME-type to file extension maps used to assign a MIME-type
        (i.e. ``mediaType``) to a file component.  Any path given as a relative path will be assumed to 
        be relative to OAR_ETC_DIR.  If this parameter not set, a default map is loaded as a package 
        resource, ``data/mime.types``, under ``nistoar.pdr``.  The format is that supported by the Apache 
        and Nginx web servers.
    ``file_format_maps``
        a list of paths to files containing file extension to file format maps used to attach a file 
        format description to to a file component.  Any path given as a relative path will be assumed to 
        be relative to OAR_ETC_DIR.  If this parameter not set, a default map is loaded as a package 
        resource, ``data/fext2format.json``, under ``nistoar.pdr``.  The format of such files is a 
        JSON-encoded object with file extensions as the keys, and string descriptions of formats
        as values.  
    ``file_manager``
        a dictionary of properties configuring access to the file manager; if not used, a file
        manager will not be used to get file information.  
    ``default_responsible_org``
        a dictionary containing NERDm Affiliation metadata to be provided as the default to the 
        ``responsibleOrganization`` NERDm property. 
    ``nerdstorage``
        a dictionary configuring the :py:class:`~nistoar.midas.dap.nerdstore.NERDResourceStorage` 
        to use to manage NERDm metadata.  Note that if this dictionary does not have a 
        ``file_manager`` property set but the dictionary has a sibling ``file_manager`` property 
        (described above), that ``file_manager`` dictionary will be added to the ``nerdstorage``
        dictionary.  
    ``taxonomy_dir``
        (*str*) __optional__.  the path to a directory where taxonomy definition files can be 
        found.  If not provided, it defaults to the etc directory.  This parameter is used primarily
        within unit tests.  

    Note that the DOI is not yet registered with DataCite; it is only internally reserved and included
    in the record NERDm data.  
    """

    def __init__(self, dbclient_factory: DBClientFactory, config: Mapping={}, who: Agent=None,
                 log: Logger=None, nerdstore: NERDResourceStorage=None, project_type=DAP_PROJECTS,
                 minnerdmver=(0, 6), fmcli=None, nsdsvc=None):
        """
        create the service
        :param DBClientFactory dbclient_factory:  the factory to create the DBIO service client from
        :param dict       config:  the service configuration tuned for the current type of project
        :param Agent         who:  the agent that describe who/what is using this service
        :param Logger        log:  the logger to use for log messages
        :param NERDResourceStorage nerdstore:  the NERD metadata storage backend to use; if None,
                                   a backend will be constructed based on the configuration
        :param str       project:  the type of project being accessed (default: DAP_PROJECTS)
        :param tuple minnerdmver:  a 2-tuple indicating the minimum version of the core NERDm schema
                                   required by this implementation; this is intended for use by 
                                   subclass constructors.
        :param FileManager fmcli:  The FileManager client to use; if None, one will be constructed 
                                   from the configuration.
        """
        super(DAPService, self).__init__(project_type, dbclient_factory, config, who, log,
                                         _subsys="Digital Asset Publication Authoring System",
                                         _subsysabbrev="DAP")

        self._fmcli = fmcli
        if config.get("file_manager"):
            if not self._fmcli:
                self._fmcli = self._make_fm_client(config['file_manager'])
            if config.get("nerdstorage") is not None and not config["nerdstorage"].get("file_manager"):
                config['nerdstorage']['file_manager'] = config["file_manager"]
        if not nerdstore:
            nerdstore = NERDResourceStorageFactory().open_storage(config.get("nerdstorage", {}), log)
        self._store = nerdstore

        self.cfg.setdefault('assign_doi', ASSIGN_DOI_REQUEST)
        if not self.cfg.get('doi_naan') and self.cfg.get('assign_doi') != ASSIGN_DOI_NEVER:
            raise ConfigurationException("Missing configuration: doi_naan")

        self._schemadir = self.cfg.get('nerdm_schema_dir', def_schema_dir)
        self._valid8r = None
        if self.cfg.get('validate_nerdm', True):
            if not self._schemadir:
                raise ConfigurationException("'validate_nerdm' is set but cannot find schema dir")
            self._valid8r = validate.create_lenient_validator(self._schemadir, "_")

        self._mediatypes = None
        self._formatbyext = None
        self._extrevcli = None

        self._minnerdmver = minnerdmver

        self._taxondir = self.cfg.get('taxonomy_dir', os.path.join(def_etc_dir, "schemas"))

    def _make_fm_client(self, fmcfg):
        return FileManager(fmcfg)

    def _choose_mediatype(self, fext):
        defmt = 'application/octet-stream'

        if not self._mediatypes:
            mtfiles = [f if os.path.isabs(f) else os.path.join(def_etc_dir, f)
                         for f in self.cfg.get('mimetype_files', [])]
            if not mtfiles:
                mtfiles = [pkg_resources.resource_filename('nistoar.pdr', 'data/mime.types')]
            self._mediatypes = build_mime_type_map(mtfiles)

        return self._mediatypes.get(fext, defmt)

    def _guess_format(self, file_ext, mimetype=None):
        if not mimetype:
            mimetype = self._choose_mediatypes(file_ext)

        if self._formatbyext is None:
            fmtfiles = [f if os.path.isabs(f) else os.path.join(def_etc_dir, f)
                         for f in self.cfg.get('file_format_maps', [])]
            if not fmtfiles:
                fmtfiles = [pkg_resources.resource_filename('nistoar.pdr', 'data/fext2format.json')]
            self._formatbyext = {}
            for f in fmtfiles:
                try:
                    fmp = read_json(f)
                    if not isinstance(fmp, Mapping):
                        raise ValueError("wrong format for format-map file: contains "+type(fmp))
                    if fmp:
                        self._formatbyext.update(fmp)
                except Exception as ex:
                    self.log.warning("Unable to fead format-map file, %s: %s", f, str(ex))
            
        fmtd = self._formatbyext.get(file_ext)
        if fmtd:
            return { "description": fmtd }
        return None

    def get_record(self, id) -> ProjectRecord:
        """
        fetch the project record having the given identifier
        :raises ObjectNotFound:  if a record with that ID does not exist
        :raises NotAuthorized:   if the record exists but the current user is not authorized to read it.
        """
        return to_DAPRec(super().get_record(id), self._fmcli)

    def create_record(self, name, data=None, meta=None, dbid: str=None) -> ProjectRecord:
        """
        create a new project record with the given name.  An ID will be assigned to the new record.
        :param str  name:  the mnuemonic name to assign to the record.  This name cannot match that
                           of any other record owned by the user. 
        :param dict data:  the initial data content to assign to the new record.  
        :param dict meta:  the initial metadata to assign to the new record.  
        :param str  dbid:  a requested identifier or ID shoulder to assign to the record; if the 
                           value does not include a colon (``:``), it will be interpreted as the
                           desired shoulder that will be attached an internally minted local 
                           identifier; otherwise, the value will be taken as a full identifier. 
                           If not provided (default), an identifier will be minted using the 
                           default shoulder.
        :raises NotAuthorized:  if the authenticated user is not authorized to create a record, or 
                                when ``dbid`` is provided, the user is not authorized to create a 
                                record with the specified shoulder or ID.
        :raises AlreadyExists:  if a record owned by the user already exists with the given name or
                                the given ``dbid``.
        :raises InvalidUpdate:  if the data given in either the ``data`` or ``meta`` parameters are
                                invalid (i.e. is not compliant with schemas and restrictions asociated
                                with this project type).
        """
        localid = None
        shoulder = None
        if dbid:
            if ':' not in dbid:
                # interpret dbid to be a requested shoulder
                shoulder = dbid
            else:
                shoulder, localid = dbid.split(':', 1)
        else:
            shoulder = self._get_id_shoulder(self.who, meta)  # may return None (DBClient will set it)

        foruser = None
        if meta and meta.get("foruser"):
            # format of value: either "newuserid" or "olduserid:newuserid"
            foruser = meta.get("foruser", "").split(":")
            if not foruser or len(foruser) > 2:
                foruser = None
            else:
                foruser = foruser[-1]
                
        if self.dbcli.user_id == ANONYMOUS:
            # Do we need to be more careful in production by cancelling reassign request?
            self.log.warning("A new DAP record requested for an anonymous user")

        prec = to_DAPRec(self.dbcli.create_record(name, shoulder, foruser, localid), self._fmcli)
        nerd = None
        shoulder = prec.id.split(':', 1)[0]

        # create the space in the file-manager
        if self._fmcli:
            prec.ensure_file_space(self.who.actor)
                
        try:
            if meta:
                meta = self._moderate_metadata(meta, shoulder)
                if prec.meta:
                    self._merge_into(meta, prec.meta)
                else:
                    prec.meta = meta
            elif not prec.meta:
                prec.meta = self._new_metadata_for(shoulder)

            # establish the version of NERDm we're using
            schemaid = None
            if data and data.get("_schema"):
                schemaid = data["_schema"]
                m = re.search(r'/v(\d+\.\d+(\.\d+)*)#?$', schemaid)
                if schemaid.startswith(NERDM_SCH_ID_BASE) and m:
                    ver = [int(d) for d in m.group(1).split('.')]
                    for i in range(len(ver)):
                        if i >= len(self._minnerdmver):
                            break;
                        if ver[i] < self._minnerdmver[i]:
                            raise InvalidUpdate("Requested NERDm schema version, " + m.group(1) +
                                                " does not meet minimum requirement of " +
                                                ".".join([str(d) for d in self._minnerdmver]), sys=self)
                else:
                    raise InvalidUpdate("Unsupported schema for NERDm schema requested: " + schemaid,
                                        sys=self)
            
            # create a record in the metadata store
            if self._store.exists(prec.id):
                self.log.warning("NERDm data for id=%s unexpectedly found in metadata store", prec.id)
                self._store.delete(prec.id)
            self._store.load_from(self._new_data_for(prec.id, prec.meta, schemaid), prec.id)
            nerd = self._store.open(prec.id)
            if prec._data.get('file_space') and self._fmcli and hasattr(nerd.files, 'update_hierarchy'):
                try:
                    prec._data['file_space'].update(nerd.files.update_hierarchy())  # space should be empty
                    if prec.file_space.get('file_count', -2) < 0:
                        self.log.warning("Failed to initialize file listing from file manager")
                except Exception as ex:
                    self.log.exception("Failed to initialize file listing: problem accessing file manager: %s",
                                       str(ex))
            prec.data = self._summarize(nerd)

            if data:
                self._update_data(prec.id, data, prec=prec, nerd=nerd)  # this will call prec.save()
            else:
                prec.save()

        except Exception as ex:
            if nerd:
                try:
                    self._store.delete(prec.id)
                except Exception as ex:
                    self.log.error("Error while cleaning up NERDm data after create failure: %s", str(ex))
            try:
                self.dbcli.delete_record(prec.id)
            except Exception as ex:
                self.log.error("Error while cleaning up DAP record after create failure: %s", str(ex))
            raise

        self._record_action(Action(Action.CREATE, prec.id, self.who, prec.status.message))
        self.log.info("Created %s record %s (%s) for %s", self.dbcli.project, prec.id, prec.name, self.who)

        return prec

    def _new_data_for(self, recid, meta=None, schemaid=None):
        if not schemaid:
            schemaid = NERDM_SCH_ID
        out = OrderedDict([
            ("_schema", schemaid),
            ("@context", NERDM_CONTEXT),
            (EXTSCHPROP, [NERDMPUB_DEF + "PublicDataResource"]),
            ("@id", self._arkid_for(recid)),
            ("@type", [NERDMPUB_PRE + ":PublicDataResource", "dcat:Resource"])
        ])

        if self.cfg.get('assign_doi') == ASSIGN_DOI_ALWAYS:
            out['doi'] = self._doi_for(recid)

        if meta:
            if meta.get("resourceType"):
                addtypes = []
                if meta['resourceType'].lower() == "software":
                    addtypes = [":".join([NERDMSW_PRE, "SoftwarePublication"])]
                elif meta['resourceType'].lower() == "srd":
                    addtypes = [":".join([NERDMPUB_PRE, "SRD"])]
                out["@type"] = addtypes + out["@type"]

            if meta.get("softwareLink"):
                swcomp = self._get_sw_desc_for(meta["softwareLink"])
                if not 'components' in out:
                    out['components'] = []
                out['components'] = [swcomp] + out['components']

            # contact info
            if meta.get("creatorisContact"):
                cp = OrderedDict()
                if self.who.get_prop("userName") and self.who.get_prop("userLastName"):
                    cp['fn'] = f"{self.who.get_prop('userName')} {self.who.get_prop('userLastName')}"
                if self.who.get_prop("email"):
                    cp['hasEmail'] = self.who.get_prop("email")
                if cp:
                    out['contactPoint'] = cp
            elif meta.get("contactName"):
                out['contactPoint'] = self._moderate_contactPoint({"fn": meta["contactName"]}, doval=False)

            ro = deepcopy(self.cfg.get('default_responsible_org', {}))
            if self.dbcli.people_service and out.get('contactPoint', {}).get('hasEmail'):
                ps = self.dbcli.people_service
                try:
                    conrec = ps.get_person_by_email(email=out['contactPoint']['hasEmail'])
                except NSDServerError as ex:
                    self.log.warning("Unable to get org info on contact from NSD service: %s", str(ex))
                except Exception as ex:
                    self.log.exception("Unexpected error while accessing NSD service: %s", str(ex))
                else:
                    if conrec:
                        ro['subunits'] = []
                        if not ro.get('title'):
                            ro['title'] = conrec.get("ouName", "")
                        else:
                            ro['subunits'].append(conrec.get("ouName", ""))
                        ro['subunits'].append(conrec.get("divisionName", ""))
                        ro['subunits'].append(conrec.get("groupName", ""))
            if ro:
                out['responsibleOrganization'] = [ ro ]

        return out

    def _get_sw_desc_for(self, link):
        # id = link.rsplit('/', 1)[-1]
        # id = "%s/repo:%s" % (const.LINKCMP_EXTENSION.lstrip('/'), id)   # let moderate handle this
        out = OrderedDict([
            ("@type", ["nrdp:AccessPage"]),
            ("title", "Software Repository"),
            ("accessURL", link)
        ])
        if link.startswith("https://github.com/"):
            out['title'] += " in GitHub"
        return out

    def _doi_for(self, recid):
        naan = self.cfg.get('doi_naan')
        if not naan:
            raise PublishingStateException("DOI NAAN not set in configuration")
        return "doi:%s/%s" % (naan, self._aipid_for(recid))

    def _arkid_for(self, recid):
        return "ark:/%s/%s" % (const.ARK_NAAN, self._aipid_for(recid))

    def _aipid_for(self, recid):
        return '-'.join(recid.split(':', 1))

    def _moderate_metadata(self, mdata: MutableMapping, shoulder=None):
        # only accept expected keys
        allowed = "resourceType creatorisContact contactName willUpload provideLink softwareLink assocPageType".split()
        mdata = OrderedDict([p for p in mdata.items() if p[0] in allowed])

        out = super()._moderate_metadata(mdata, shoulder)
        if isinstance(out.get('creatorisContact'), str):
            out['creatorisContact'] = out['creatorisContact'].lower() == "true"
        elif out.get('creatorisContact') is None:
            out['creatorisContact'] = True

        return out
        
    def _new_metadata_for(self, shoulder=None):
        return OrderedDict([
            ("resourceType", "data"),
            ("creatorisContact", True)
        ])

    def get_nerdm_data(self, id: str, part: str=None):
        """
        return the full NERDm metadata.  This differs from the :py:method:`get_data` method which (in
        this implementation) only returns a summary of hte NERDm metadata.  
        :param str id:    the identifier for the record whose NERDm data should be returned. 
        :param str part:  a path to the part of the record that should be returned.  This can be the 
                          name of a top level NERDm property or one of the following special values:
                            * ``pdr:f`` -- returns only the file-like components (files and subcollections)
                            * ``pdr:see`` -- returns only the non-file components (like links)
        """
        prec = self.dbcli.get_record_for(id, ACLs.READ)   # may raise ObjectNotFound/NotAuthorized
        nerd = self._store.open(prec.id)

        if not part:
            out = nerd.get_data()

        else:
            steps = part.split('/', 1)
            if len(steps) > 1:
                # part is of the form ppp/kkk and refers to an item in list, ppp, where
                # kkk is either an element identifier or an element index of the form,
                # [N]. 
                key = steps[1]
                m = re.search(r'^\[(\d+)\]$', key)
                if m:
                    try:
                        key = int(m.group(1))
                    except ValueError as ex:
                        raise PartNotAccessible(id, part, "Accessing %s not supported" % part)

                if steps[0] == "authors":
                    out = nerd.authors.get(key)
                elif steps[0] == "references":
                    out = nerd.references.get(key)
                elif steps[0] == LINK_DELIM:
                    out = nerd.nonfiles.get(key)
                elif steps[0] == FILE_DELIM:
                    out = nerd.files.get(key)
                elif steps[0] == "components":
                    out = None
                    try:
                        out = nerd.nonfiles.get(key)
                    except (KeyError, IndexError, nerdstore.ObjectNotFound) as ex:
                        pass
                    if not out:
                        try:
                            out = nerd.files.get_file_by_id(key)
                        except nerdstore.ObjectNotFound as ex:
                            raise ObjectNotFound(id, part, str(ex))
                else:
                    raise PartNotAccessible(id, part, "Accessing %s not supported" % part)

            elif part == "authors":
                out = nerd.authors.get_data()
            elif part == "references":
                out = nerd.references.get_data()
            elif part == "components":
                out = nerd.nonfiles.get_data() + nerd.files.get_data()
            elif part == FILE_DELIM:
                out = nerd.files.get_data()
            elif part == LINK_DELIM:
                out = nerd.nonfiles.get_data()
            elif part == RES_DELIM:
                out = nerd.get_res_data()
            elif part.startswith(FILE_DELIM+"/"):
                fprts = part.split('/', 1)
                try: 
                    out = nerd.files.get_file_by_path(fprts[1])
                except nerdstore.ObjectNotFound as ex:
                    raise ObjectNotFound(prec.id, part, str(ex))
            else:
                out = nerd.get_res_data()
                if part in out:
                    out = out[part]
                elif part in "description @type contactPoint title rights disclaimer landingPage theme topic".split():
                    raise ObjectNotFound(prec.id, part, "%s property not set yet" % part)
                else:
                    raise PartNotAccessible(prec.id, part, "Accessing %s not supported" % part)

        return out

    def replace_data(self, id, newdata, part=None, message="", _prec=None):
        """
        Replace the currently stored data content of a record with the given data.  It is expected that 
        the new data will be filtered/cleansed via an internal call to :py:method:`moderate_data`.  
        :param str      id:  the identifier for the record whose data should be updated.
        :param str newdata:  the data to save as the new content.  
        :param stt    part:  the slash-delimited pointer to an internal data property.  If provided, 
                             the given ``newdata`` is a value that should be set to the property pointed 
                             to by ``part``.  
        :param str message:  an optional message that will be recorded as an explanation of the replacement.
        :return:  the updated data (which may be slightly different from what was provided)
        :param ProjectRecord prec:  the previously fetched and possibly updated record corresponding to 
                             ``id``.  If this is not provided, the record will by fetched anew based on 
                             the ``id``.
        :raises ObjectNotFound:  if no record with the given ID exists or the ``part`` parameter points 
                             to an undefined or unrecognized part of the data
        :raises NotAuthorized:   if the authenticated user does not have permission to read the record 
                             given by ``id``.
        :raises PartNotAccessible:  if replacement of the part of the data specified by ``part`` is not 
                             allowed.
        :raises InvalidUpdate:  if the provided ``newdata`` represents an illegal or forbidden update or 
                             would otherwise result in invalid data content.
        """
        return self._update_data(id, newdata, part, replace=True, message=message, prec=_prec)

    def update_data(self, id, newdata, part=None, message="", _prec=None):
        """
        merge the given data into the currently save data content for the record with the given identifier.
        :param str      id:  the identifier for the record whose data should be updated.
        :param str newdata:  the data to save as the new content.  
        :param stt    part:  the slash-delimited pointer to an internal data property.  If provided, 
                             the given ``newdata`` is a value that should be set to the property pointed 
                             to by ``part``.  
        :param str message:  an optional message that will be recorded as an explanation of the update.
        :return:  the updated data (which may be slightly different from what was provided)
        :raises ObjectNotFound:  if no record with the given ID exists or the ``part`` parameter points to 
                             an undefined or unrecognized part of the data
        :raises NotAuthorized:   if the authenticated user does not have permission to read the record 
                             given by ``id``.  
        :raises PartNotAccessible:  if replacement of the part of the data specified by ``part`` is not 
                             allowed.
        :raises InvalidUpdate:  if the provided ``newdata`` represents an illegal or forbidden update or 
                             would otherwise result in invalid data content.
        """
        return self._update_data(id, newdata, part, replace=False, message="", prec=_prec)

    def clear_data(self, id, part=None, message: str=None, _prec=None) -> bool:
        """
        remove the stored data content of the record and reset it to its defaults.  
        :param str      id:  the identifier for the record whose data should be cleared.
        :param stt    part:  the slash-delimited pointer to an internal data property.  If provided, 
                             only that property will be cleared (either removed or set to an initial
                             default).
        :return:  True the data was properly cleared; return False if ``part`` was specified but does not
                  yet exist in the data.
        :param ProjectRecord prec:  the previously fetched and possibly updated record corresponding to 
                             ``id``.  If this is not provided, the record will by fetched anew based on 
                             the ``id``.  
        :raises ObjectNotFound:  if no record with the given ID exists or the ``part`` parameter points to 
                             an undefined or unrecognized part of the data
        :raises NotAuthorized:   if the authenticated user does not have permission to read the record 
                             given by ``id``.  
        :raises PartNotAccessible:  if clearing of the part of the data specified by ``part`` is not 
                             allowed.
        """
        set_state = False
        if not _prec:
            set_state = True
            _prec = self.dbcli.get_record_for(id, ACLs.WRITE)   # may raise ObjectNotFound/NotAuthorized

        if not self._store.exists(id):
            self.log.warning("NERDm data for id=%s not found in metadata store", _prec.id)
            nerd = self._new_data_for(_prec.id, _prec.meta)
            self._store.load_from(nerd)
        nerd = self._store.open(id)

        provact = None
        try:
            if part:
                parts = part.split('/')
                what = part
                if len(parts) == 1:
                    if part == "authors":
                        if nerd.authors.count == 0:
                            return False
                        nerd.authors.empty()
                    elif part == "references":
                        if nerd.references.count == 0:
                            return False
                        nerd.references.empty()
                    elif part == FILE_DELIM:
                        if nerd.files.count == 0:
                            return False
                        what = "files"
                        nerd.files.empty()
                    elif part == LINK_DELIM:
                        if nerd.nonfiles.count == 0:
                            return False
                        what = "links"
                        nerd.nonfiles.empty()
                    elif part == "components":
                        if nerd.nonfiles.count == 0 and nerd.files.count == 0:
                            return False
                        nerd.files.empty()
                        nerd.nonfiles.empty()
                    elif part in "title rights disclaimer description landingPage keyword topic theme".split():
                        resmd = nerd.get_res_data()
                        if part not in resmd:
                            return False
                        del resmd[part]
                        nerd.replace_res_data(resmd)
                    else:
                        raise PartNotAccessible(_prec.id, part, "Clearing %s not allowed" % part)

                elif len(parts) == 2:
                    # refering to an element of a list or file set
                    key = parts[1]
                    m = re.search(r'^\[([\+\-]?\d+)\]$', key)
                    if m:
                        try:
                            key = int(m.group(1))
                        except ValueError as ex:
                            raise PartNotAccessible(id, path, "Accessing %s not supported" % path)

                    if parts[0] == "authors":
                        if nerd.authors.count == 0:
                            return False
                        try:
                            nerd.authors.pop(key)
                        except (KeyError, IndexError) as ex:
                            return False
                    elif parts[0] == "references":
                        try:
                            nerd.references.pop(key)
                        except (KeyError, IndexError) as ex:
                            return False
                    elif parts[0] == LINK_DELIM:
                        try:
                            nerd.nonfiles.pop(parts[1])
                        except (KeyError) as ex:
                            return False
                    elif parts[0] == "components" or parts[0] == FILE_DELIM:
                        out = None
                        if parts[0] != FILE_DELIM:
                            try:
                                out = nerd.nonfiles.pop(parts[1])
                            except (KeyError) as ex:
                                pass
                        if not out:
                            try:
                                nerd.files.delete_file(parts[1])
                            except (KeyError) as ex:
                                return False
                    else:
                        raise PartNotAccessible(_prec.id, part, "Clearing %s not allowed" % part)
                else:
                    raise PartNotAccessible(_prec.id, part, "Clearing %s not allowed" % part)

                if not message:
                    message = "clearing "+what
                provact = Action(Action.PATCH, _prec.id, self.who, message)
                part = ("/"+part) if part.startswith("pdr:") else ("."+part)
                provact.add_subaction(Action(Action.DELETE, _prec.id+"#data"+part, self.who,
                                             message))
                _prec.status.act(self.STATUS_ACTION_CLEAR, "cleared "+what, self.who.actor)

            else:
                nerd.authors.empty()
                nerd.references.empty()
                nerd.files.empty()
                nerd.nonfiles.empty()
                nerd.replace_res_data(self._new_data_for(_prec.id, _prec.meta))

                if not message:
                    message = "clearing all NERDm data"
                provact = Action(Action.PATCH, _prec.id, self.who, message)
                _prec.status.act(self.STATUS_ACTION_CLEAR, "cleared all NERDm data", self.who.actor)

        except PartNotAccessible:
            # client request error; don't record action
            raise

        except Exception as ex:
            self.log.error("Failed to clear requested NERDm data, %s: %s", _prec.id, str(ex))
            self.log.warning("Partial update is possible")
            if provact:
                provact.message = "Failed to clear requested NERDm data"
                self._record_action(provact)
            
            _prec.status.act(self.STATUS_ACTION_CLEAR, "Failed to clear NERDm data", self.who.actor)
            _prec.set_state(status.EDIT)
            _prec.data = self._summarize(nerd)
            self._try_save(_prec)
            raise

        _prec.data = self._summarize(nerd)
        if set_state:
            _prec.status.set_state(status.EDIT)

        try:
            _prec.save()

        except Exception as ex:
            self.log.error("Failed to saved DBIO record, %s: %s", prec.id, str(ex))
            raise

        finally:
            self._record_action(provact)
        return True
            

    def _update_data(self, id, newdata, part=None, prec=None, nerd=None, replace=False, message=""):
        set_action = False
        if not prec:
            set_action = True  # setting the last action will NOT be the caller's responsibility
            prec = self.dbcli.get_record_for(id, ACLs.WRITE)   # may raise ObjectNotFound/NotAuthorized

        if prec.status.state not in [status.EDIT, status.READY]:
            raise NotEditable(id)

        if not nerd:
            if not self._store.exists(id):
                self.log.warning("NERDm data for id=%s not found in metadata store", prec.id)
                nerd = self._new_data_for(prec.id, prec.meta)
                if prec.data.get("title"):
                    nerd["title"] = prec.data.get("title")
                self._store.load_from(nerd)

            nerd = self._store.open(id)

        provact = Action(Action.PUT if not part and replace else Action.PATCH,
                         prec.id, self.who, message)

        if not part:
            # this is a complete replacement; save updated NERDm data to the metadata store
            try:
                # prep the provenance record
                data = self._update_all_nerd(prec, nerd, newdata, provact, replace)
            except InvalidUpdate as ex:
                ex.record_id = prec.id
                raise

        else:
            # replacing just a part of the data
            try:
                data = self._update_part_nerd(part, prec, nerd, newdata, replace)
            except InvalidUpdate as ex:
                ex.record_id = prec.id
                ex.record_part = part
                raise

        self._save_data(self._summarize(nerd), prec, message, set_action and self.STATUS_ACTION_UPDATE)
        self.log.info("Updated data for %s record %s (%s) for %s",
                      self.dbcli.project, prec.id, prec.name, self.who)
        return data

    def _summarize(self, nerd: NERDResource):
        resmd = nerd.get_res_data()
        out = OrderedDict()
        out["@id"] = resmd.get("@id")
        out["title"] = resmd.get("title","")
        out["_schema"] = resmd.get("_schema", NERDM_SCH_ID)
        out["@type"] = resmd.get("@type", ["nrd:Resource"])
        if 'doi' in resmd:
            out["doi"] = resmd["doi"]
        if 'contactPoint' in resmd:
            out["contactPoint"] = resmd["contactPoint"]
        if 'landingPage' in resmd:
            out["landingPage"] = resmd["landingPage"]
        out["keywords"] = resmd.get("keyword", [])
        out["theme"] = list(set(resmd.get("theme", []) + [t.get('tag') for t in resmd.get('topic', [])]))
        if resmd.get('responsibleOrganization'):
            out['responsibleOrganization'] = list(set(
                [org['title'] for org in resmd['responsibleOrganization']] + \
                reduce(lambda x, y: x+y,
                       [org.get('subunit',[]) for org in resmd['responsibleOrganization']], [])
            ))
        out["authors"] = nerd.authors.get_data()
        out["references"] = nerd.references.get_data()
#        out["author_count"] = nerd.authors.count
#        out["reference_count"] = nerd.references.count
        out["file_count"] = nerd.files.count
        out["nonfile_count"] = nerd.nonfiles.count
        if resmd.get('responsibleOrganization', [{}])[0].get('title'):
            out['responsibleOrganization'] = [ resmd['responsibleOrganization'][0]['title'] ] + \
                                             resmd['responsibleOrganization'][0].get('subunits', [])
        return out

    _handsoff = ("@id @context publisher issued firstIssued revised annotated version " + \
                 "bureauCode programCode systemOfRecords primaryITInvestmentUII "       + \
                 "doi ediid releaseHistory status").split()   # temporarily allow theme editing
#                 "doi ediid releaseHistory status theme").split()  

    def _update_all_nerd(self, prec: ProjectRecord, nerd: NERDResource,
                         data: Mapping, provact: Action, replace=False):

        # filter out properties that the user is not allow to update
        newdata = OrderedDict()
        for prop in data:
            if not prop.startswith("__") and prop not in self._handsoff:
                newdata[prop] = data[prop]

        errors = []
        authors = newdata.get('authors')
        if authors:
            del newdata['authors']
            try:
                authors = self._merge_objlist_for_update(nerd.authors, self._moderate_author,
                                                         authors, replace, True)
            except InvalidUpdate as ex:
                errors.extend(ex.errors)

        refs = newdata.get('references')
        if refs:
            del newdata['references']
            try:
                refs = self._merge_objlist_for_update(nerd.references, self._moderate_reference,
                                                      refs, replace, True)
            except InvalidUpdate as ex:
                errors.extend(ex.errors)

        comps = newdata.get('components')
        files = []
        nonfiles = []
        if comps:
            del newdata['components']
            try:
                files, nonfiles = self._merge_comps_for_update(nerd, comps, replace, True)
                comps = nonfiles + files
            except InvalidUpdate as ex:
                errors.extend(ex.errors)

        # handle resource-level data: merge the new data into the old and validate the result
        if replace:
            oldresdata = self._new_data_for(prec.id, prec.meta, newdata.get("_schema"))
        else:
            oldresdata = nerd.get_data(False)

        # merge and validate the resource-level data
        try:
            newdata = self._moderate_res_data(newdata, oldresdata, nerd, replace)
        except InvalidUpdate as ex:
            errors = ex.errors + errors

        if len(errors) > 1:
            raise InvalidUpdate("Input metadata data would create invalid record (%d errors detected)"
                                % len(errors), prec.id, errors=errors)
        elif len(errors) == 1:
            raise InvalidUpdate("Input validation error: "+str(errors[0]), prec.id, errors=errors)

        # all data is merged and validated; now commit
        try:
            old = nerd.get_res_data()
            nerd.replace_res_data(newdata)
            provact.add_subaction(Action(Action.PUT if replace else Action.PATCH,
                                         prec.id+"#data/pdr.r", self.who,
                                         "updating resource-level metadata",
                                         self._jsondiff(old, newdata)))

            if replace:
                old = nerd.authors.get_data()
                nerd.authors.empty()
                if authors:
                    provact.add_subaction(Action(Action.PUT, prec.id+"#data.authors", self.who,
                                                 "replacing authors", self._jsondiff(old, authors)))
                    nerd.authors.replace_all_with(authors)
                else:
                    provact.add_subaction(Action(Action.DELETE, prec.id+"#data.authors", self.who,
                                                 "removing authors"))

                old = nerd.references.get_data()
                nerd.references.empty()
                if refs:
                    provact.add_subaction(Action(Action.PUT, prec.id+"#data.references", self.who,
                                                 "replacing references", self._jsondiff(old, refs)))
                    nerd.references.replace_all_with(refs)
                else:
                    provact.add_subaction(Action(Action.DELETE, prec.id+"#data.references", self.who,
                                                 "removing references"))

                old = nerd.nonfiles.get_data()
                nerd.nonfiles.empty()
                if nonfiles:
                    provact.add_subaction(Action(Action.PUT, prec.id+"#data/pdr:see", self.who,
                                                 "replacing non-file components", self._jsondiff(old, nonfiles)))
                    nerd.nonfiles.replace_all_with(nonfiles)
                else:
                    provact.add_subaction(Action(Action.DELETE, prec.id+"#data/pdr:see", self.who,
                                                 "removing non-file components"))
                    
            else:
                def put_listitem_into(item, objlist):
                    if item.get("@id"):
                        objlist.set(item.get("@id"), item)
                    else:
                        objlist.append(item)
                def put_each_into(data, objlist):
                    for item in data:
                        put_listitem_into(item, objlist)

                if authors:
                    provact.add_subaction(Action(Action.PATCH, prec.id+"#data.authors", self.who,
                                                 "updating authors", self._jsondiff(old, nonfiles)))
                    put_each_into(authors, nerd.authors)
                if refs:
                    provact.add_subaction(Action(Action.PATCH, prec.id+"#data.references", self.who,
                                                 "updating references", self._jsondiff(old, refs)))
                    put_each_into(refs, nerd.references)
                if nonfiles:
                    provact.add_subaction(Action(Action.PATCH, prec.id+"#data/pdr:see", self.who,
                                                 "updating non-file components", self._jsondiff(old, nonfiles)))
                    put_each_into(nonfiles, nerd.nonfiles)

            if replace:
                provact.add_subaction(Action(Action.PUT, prec.id+"#data/pdr:f", self.who,
                                             "replacing non-file components"))
                nerd.files.empty()
            else:
                provact.add_subaction(Action(Action.PUT, prec.id+"#data/pdr:f", self.who,
                                             "replacing non-file components"))
            for fmd in files:
                nerd.files.set_file_at(fmd)

        except InvalidUpdate as ex:
            self.log.error("Invalid update to NERDm data not saved: %s: %s", prec.id, str(ex))
            if ex.errors:
                self.log.error("Errors include:\n  "+("\n  ".join([str(e) for e in ex.errors])))
            raise
        except Exception as ex:
            provact.message = "Failed to save NERDm data update due to internal error"
            self.log.error("Failed to save NERDm metadata: "+str(ex))
            self.log.warning("Failed NERDm save may have been partial")
            raise
        
        finally:
            self._record_action(provact)

        return nerd.get_data(True)

    def _update_part_nerd(self, path: str, prec: ProjectRecord, nerd: NERDResource, 
                          data: Union[list, Mapping], replace=False, doval=True):
        # update just part of the NERDm metadata as given by path.  The path identifies which
        # NERDm Resource property to update; the data parameter is expected to be of a JSONSchema 
        # type that matches that property.  Two special path values, FILE_DELIM ("pdr:f") and
        # LINK_DELIM ("pdr:see") are taken to refer to the list of file and non-file components,
        # respectively.

        schemabase = prec.data.get("_schema") or NERDMPUB_SCH_ID
        subacttype = Action.PUT if replace else Action.PATCH
        provact = Action(Action.PATCH, prec.id, self.who, "updating NERDm part")

        try:
            steps = path.split('/', 1)
            if len(steps) > 1:
                # path is of the form ppp/kkk and refers to an item in list, ppp, where
                # kkk is either an element identifier or an element index of the form,
                # [N]. 
                key = steps[1]
                m = re.search(r'^\[([\+\-]?\d+)\]$', key)
                if m:
                    try:
                        key = int(m.group(1))
                    except ValueError as ex:
                        raise PartNotAccessible(id, path, "Accessing %s not supported" % path)

                old = {}
                if steps[0] == "authors":
                    what = "adding author"
                    if key in nerd.authors:
                        old = nerd.authors.get(key)
                        what = "updating author"
                    # data["_schema"] = schemabase+"/definitions/Person"
                    data = self._update_listitem(nerd.authors, self._moderate_author, data, key,
                                                 replace, doval)
                    provact.add_subaction(Action(subacttype, "%s#data.authors[%s]" % (prec.id, str(key)), 
                                                 self.who, what, self._jsondiff(old, data)))
                    
                elif steps[0] == "references":
                    what = "adding reference"
                    if key in nerd.references:
                        old = nerd.references.get(key)
                        what = "updating reference"
                    data["_schema"] = schemabase+"/definitions/BibliographicReference"
                    data = self._update_listitem(nerd.references, self._moderate_reference, data, key,
                                                 replace, doval)
                    provact.add_subaction(Action(subacttype, "%s#data.references/%s" % (prec.id, str(key)), 
                                                 self.who, what, self._jsondiff(old, data)))
                    
                elif steps[0] == LINK_DELIM:
                    what = "adding link"
                    if key in nerd.nonfiles:
                        old = nerd.nonfiles.get(key)
                        what = "updating link"
                    data["_schema"] = schemabase+"/definitions/Component"
                    data = self._update_listitem(nerd.nonfiles, self._moderate_nonfile, data, key,
                                                 replace, doval)
                    provact.add_subaction(Action(subacttype, "%s#data/pdr:see[%s]" % (prec.id, str(key)), 
                                                 self.who, what, self._jsondiff(old, data)))
                    
                elif steps[0] == "components" or steps[0] == FILE_DELIM:
                    if ('filepath' not in data and key in nerd.nonfiles):
                        old = nerd.nonfiles.get(key)
                        what = "updating link"
                    elif key in nerd.files:
                        old = nerd.files.get(key)
                        what = "updating file"
                    else:
                        old = {}
                        what = "adding component"
                    data["_schema"] = schemabase+"/definitions/Component"
                    data = self._update_component(nerd, data, key, replace, doval=doval)
                    provact.add_subaction(Action(subacttype, "%s#data/pdr:f[%s]" % (prec.id, str(key)), 
                                                 self.who, what, self._jsondiff(old, data)))
                    
                else:
                    raise PartNotAccessible(prec.id, path, "Updating %s not allowed" % path)

            elif path == "authors":
                if not isinstance(data, list):
                    err = "authors data is not a list"
                    raise InvalidUpdate(err, id, path, errors=[err])
                old = nerd.authors.get_data()
                if replace:
                    data = self._replace_objlist(nerd.authors, self._moderate_author, data, doval)
                else:
                    data = self._update_objlist(nerd.authors, self._moderate_author, data, doval)
                provact.add_subaction(Action(subacttype, prec.id+"#data.authors", self.who, 
                                             "updating authors", self._jsondiff(old, data)))

            elif path == "references":
                if not isinstance(data, list):
                    err = "references data is not a list"
                    raise InvalidUpdate(err, id, path, errors=[err])
                old = nerd.references.get_data()
                if replace:
                    data = self._replace_objlist(nerd.references, self._moderate_reference, data, doval)
                else:
                    data = self._update_objlist(nerd.references, self._moderate_reference, data, doval)
                provact.add_subaction(Action(subacttype, prec.id+"#data.references", self.who, 
                                             "updating references", self._jsondiff(old, data)))

            elif path == LINK_DELIM:
                if not isinstance(data, list):
                    err = "non-file (links) data is not a list"
                    raise InvalidUpdate(err, id, path, errors=[err])
                old = nerd.nonfiles.get_data()
                if replace:
                    data = self._replace_objlist(nerd.nonfiles, self._moderate_nonfile, data, doval)
                else:
                    data = self._update_objlist(nerd.nonfiles, self._moderate_nonfile, data, doval)
                provact.add_subaction(Action(subacttype, prec.id+"#data/pdr:see", self.who, 
                                             "updating link list", self._jsondiff(old, data)))
                

            # elif path == FILE_DELIM:
            #     if not isinstance(data, list):
            #         err = "components data is not a list"
            #         raise InvalidUpdate(err, id, path, errors=[err])

            elif path == "components" or path == FILE_DELIM:
                if not isinstance(data, list):
                    err = "components data is not a list"
                    raise InvalidUpdate(err, id, path, errors=[err])
                oldn = nerd.nonfiles.get_data()
                oldf = nerd.files.get_files()
                files, nonfiles = self._merge_comps_for_update(nerd, data, replace, doval)
                if replace:
                    if path == "components":
                        nerd.nonfiles.empty()
                    nerd.files.empty()
                if path == "components":
                    for cmp in nonfiles:
                        if cmp.get("@id"):
                            nerd.nonfiles.set(cmp['@id'])
                        else:
                            nerd.nonfiles.append(cmp)

                provact.add_subaction(Action(subacttype, prec.id+"#data/pdr:f", self.who,
                                             "updating file list",
                                             self._jsondiff(oldn, nerd.nonfiles.get_data())))
                for cmp in files:
                    nerd.files.set_file_at(cmp)

                if path == "components":
                    provact.add_subaction(Action(subacttype, prec.id+"#data/pdr:see", self.who,
                                                 "updating link list",
                                                 self._jsondiff(oldf, nerd.nonfiles.get_data())))
                    data = nerd.nonfiles.get_data() + nerd.files.get_files()
                else:
                    data = nerd.files.get_files()

            elif path == "contactPoint":
                if not isinstance(data, Mapping):
                    raise InvalidUpdate("contactPoint data is not an object", sys=self)
                res = nerd.get_res_data()
                old = res.get('contactPoint')
                res['contactPoint'] = self._moderate_contactPoint(data, res, replace=replace, doval=doval)
                    # may raise InvalidUpdate
                provact.add_subaction(Action(subacttype, prec.id+"#data.contactPoint", self.who,
                                      "updating contact point", self._jsondiff(old, res['contactPoint'])))
                nerd.replace_res_data(res)
                data = res[path]
                
            elif path == "@type":
                if not isinstance(data, (list, str)):
                    raise InvalidUpdate("@type data is not a list of strings", sys=self)
                res = nerd.get_res_data()
                old = res.get('@type')
                res = self._moderate_restype(data, res, nerd, replace=replace, doval=doval)
                provact.add_subaction(Action(subacttype, prec.id+"#data.@type", self.who,
                                             "updating resource types", self._jsondiff(old, res['@type'])))
                nerd.replace_res_data(res)
                data = res.get(path)

            elif path == "description":
                if not isinstance(data, (list, str)):
                    raise InvalidUpdate(part+" data is not a list of strings", sys=self)
                res = nerd.get_res_data()
                old = res.get(path)

                res[path] = self._moderate_description(data, res, doval=doval)  # may raise InvalidUpdate
                provact.add_subaction(Action(Action.PUT, prec.id+"#data."+path, self.who, "updating "+path,
                                             self._jsondiff(old, res[path])))
                nerd.replace_res_data(res)
                data = res[path]

            elif path == "keyword":
                if not isinstance(data, (list, str)):
                    raise InvalidUpdate(part+" data is not a list of strings", sys=self)
                res = nerd.get_res_data()
                old = res.get(path)

                res[path] = self._moderate_keyword(data, res, doval=doval, replace=replace)  # InvalidUpdate
                provact.add_subaction(Action(Action.PUT if replace else Action.PATCH,
                                             prec.id+"#data."+path, self.who, "updating "+path,
                                             self._jsondiff(old, res[path])))
                nerd.replace_res_data(res)
                data = res[path]

            elif path == "topic":
                if not isinstance(data, list):
                    err = "topic data is not a list"
                    raise InvalidUpdate(err, id, path, errors=[err])
                res = nerd.get_res_data()
                old = res.get(path)
                res[path] = self._moderate_topic(data, res, doval=doval, replace=replace)
                provact.add_subaction(Action(subacttype, prec.id+"#data/topic", self.who, 
                                             "updating topics", self._jsondiff(old, res['topic'])))
                nerd.replace_res_data(res)
                data = res[path]
                
            # NOTE!!: Temporary support for updating theme
            elif path == "theme":
                if not isinstance(data, (list, str)):
                    raise InvalidUpdate(part+" data is not a list of strings", sys=self)
                res = nerd.get_res_data()
                old = res.get(path)

                res[path] = self._moderate_keyword(data, res, doval=doval, replace=replace,
                                                   kwpropname='theme')  # may raise InvalidUpdate
                provact.add_subaction(Action(Action.PUT if replace else Action.PATCH,
                                             prec.id+"#data."+path, self.who, "updating "+path,
                                             self._jsondiff(old, res[path])))
                nerd.replace_res_data(res)
                data = res[path]

            elif path == "landingPage":
                if not isinstance(data, str):
                    raise InvalidUpdate("description data is not a string", sys=self)
                res = nerd.get_res_data()
                old = res.get('landingPage')
                res[path] = self._moderate_landingPage(data, res, doval)        # may raise InvalidUpdate
                provact.add_subaction(Action(Action.PUT, prec.id+"#data.landingPage", self.who,
                                             "updating landingPage",
                                             self._jsondiff(old, res['landingPage'])))
                nerd.replace_res_data(res)
                data = res[path]
                
            elif path in "title rights disclaimer".split():
                if not isinstance(data, str):
                    raise InvalidUpdate("%s value is not a string" % path, sys=self)
                res = nerd.get_res_data()
                old = res.get(path)
                res[path] = self._moderate_text(data, res, doval=doval)  # may raise InvalidUpdate
                provact.add_subaction(Action(subacttype, prec.id+"#data."+path, self.who, "updating "+path,
                                             self._jsondiff(old, res[path])))
                nerd.replace_res_data(res)
                data = res[path]
                
            else:
                raise PartNotAccessible(prec.id, path, "Updating %s not allowed" % path)

        except PartNotAccessible:
            # client request error; don't record action
            raise
        except InvalidUpdate as ex:
            self.log.error("Invalid update to NERDm data not saved: %s: %s", prec.id, str(ex))
            if ex.errors:
                self.log.error("Errors include:\n  "+("\n  ".join([str(e) for e in ex.errors])))
            raise
        except Exception as ex:
            self.log.error("Failed to save update to NERDm data, %s: %s", prec.id, str(ex))
            self.log.warning("Partial update is possible")
            provact.message = "Failed to update NERDm part"
            self._record_action(provact)
            raise
        else:
            self._record_action(provact)

        return data

            
    def set_file_component(self, id, filemd, filepath=None):
        """
        add a file to the specified dataset as described by the given metadata.  If the dataset 
        already has a file with the specified filepath, it will be replaced.
        :param str       id:  the identifier for the dataset to add the file to
        :param dict  filemd:  the NERDm file metadata describing the new file to add.  If
                              the "@id" property is set, it will be ignored.
        :param str filepath:  the path within the dataset to assign to the file.  If provided,
                              it will override the corresponding value in ``filemd``; if not 
                              provided, the ``filepath`` property must be set within ``filemd``.
        """
        prec = self.dbcli.get_record_for(id, ACLs.WRITE)   # may raise ObjectNotFound/NotAuthorized
        if filepath:
            data = deepcopy(data)
            data['filepath'] = filepath
        else:
            filepath = filemd.get("filepath")
        if not filepath:
            raise InvalidUpdate("filepath not set in the given file description to be added to " + id)
        nerd = self._store.open(id)

        oldfile = None
        try:
            oldfile = nerd.files.get_file_by_path(filepath)  # it must have na id
        except nerdstore.ObjectNotFound as ex:
            pass

        return self._update_file_comp(nerd, data, oldfile, replace=True, doval=True)

    def update_file_component_at(self, id: str, filemd: Mapping, filepath: str=None):
        """
        Update the metadata for a file component at a particular filepath.  The given metadata will 
        be merged with that of the existing file.  If a file is not currently registered at 
        that filepath, an exception is raised.  
        :param str       id:  the identifier for the dataset containing the file
        :param dict  filemd:  the file metadata to update 
        :param str filepath:  the path of the file within the dataset to update
        :raises ObjectNotFound:  if there does not exist a file at the given filepath
        :raises ValueError:  if filepath is not set in either the ``filepath`` argument or the 
                             filepath property.
        """
        prec = self.dbcli.get_record_for(id, ACLs.WRITE)   # may raise ObjectNotFound/NotAuthorized
        if not filepath:
            filepath = filemd.get("filepath")
        if not filepath:
            raise InvalidUpdate("filepath not set in the given file description to be added to " + id)
        if filemd.get("filepath") != filepath:
            filemd = deepcopy(filemd)
            filemd['filepath'] = filepath
            
        nerd = self._store.open(id)
        try:
            oldfile = nerd.files.get_file_by_path(filepath)
        except nerdstore.ObjectNotFound as ex:
            raise ObjectNotFound(id, FILE_DELIM+"/"+filepath, str(ex), self._sys)

        return self._update_file_comp(nerd, filemd, oldfile, replace=False, doval=True)

    def update_file_component(self, id: str, filemd: Mapping, fileid: str=None):
        """
        Update the metadata for a file component at a particular filepath.  The given metadata will 
        be merged with that of the existing file.  If a file is not currently registered at 
        that filepath, an exception is raised.  
        :param str       id:  the identifier for the dataset containing the file
        :param dict  filemd:  the file metadata to update 
        :param str   fileid:  the id of the file within the dataset to update
        :raises ObjectNotFound:  if there does not exist a resource with the given id
        :raises ValueError:  if id is not set in either the ``fileid`` argument or the ``filemd`` 
                             object's ``@id`` property.
        """
        prec = self.dbcli.get_record_for(id, ACLs.WRITE)   # may raise ObjectNotFound/NotAuthorized
        if not fileid:
            fileid = filemd.get("@id")
        if not fileid:
            raise InvalidUpdate("file-id not set in the given file description to be added to " + id)
        if filemd.get("@id") != fileid:
            filemd = deepcopy(filemd)
            filemd['@id'] = fileid

        nerd = self._store.open(id)
        try:
            oldfile = nerd.files.get_file_by_path(filepath)
        except nerdstore.ObjectNotFound as ex:
            raise ObjectNotFound(id, FILE_DELIM+"/"+filepath, str(ex), self._sys)

        return self._update_file_comp(nerd, filemd, oldfile, replace=False, doval=True)

    def replace_files(self, id: str, files: List[Mapping]):
        """
        replace all currently saved files and folder components with the given list.  Each component
        must include a ``filepath`` property.
        :param str       id:  the identifier for the dataset containing the file
        :raises ObjectNotFound:  if there does not exist a resource with the given id
        """
        if not isinstance(files, (list, tuple)):
            err = "components data is not a list"
            raise InvalidUpdate(err, id, "components", errors=[err])
        prec = self.dbcli.get_record_for(id, ACLs.WRITE)   # may raise ObjectNotFound/NotAuthorized
        nerd = self._store.open(id)

        errors = []
        newfiles = []
        nbad = 0
        for cmp in files:
            try:
                files[i] = self._moderate_file(cmp, True)
            except InvalidUpdate as ex:
                nbad += 1
                errors.extend(ex.errors)

        if errors:
            raise InvalidUpdate("%s: %d files in given list produced validation errors" % (id, nbad), 
                                errors=ex.errors)

        newfiles.sort(key=lambda cmp: cmp.get("filepath"))
        nerd.files.empty()
        for cmp in newfiles:
            nerd.files.set_file_at(cmp)

        
    def _update_file_comp(self, nerd: NERDResource, md: Mapping, oldmd: Mapping = None,
                          replace: bool=False, doval: bool=False):
        if oldmd and not replace:
            md = self._merge_into(md, oldmd)

        md = self._moderate_file(md, doval=doval)   # may raise InvalidUpdate

        id = nerd.files.set_file_at(md, md['filepath'], md.get('@id'))
        if not md.get('@id'):
            md['@id'] = id
        return md

    def sync_to_file_space(self, id: str) -> bool:
        """
        update the file metadata based on the contents in the file manager space
        :param str id:  the ID for the DAP project to sync
        :raises ObjectNotFound:  if the project with the given ID does not exist
        :raises NotAuthorized:   if the user does not write permission to make this update
        :raises FileSpaceException:  if syncing failed for an unexpected reason
        """
        if not self._fmcli:
            return {}
        prec = to_DAPRec(self.dbcli.get_record_for(id, ACLs.WRITE), self._fmcli)   # may raise exc
        nerd = self._store.open(id)

        if self._fmcli:
            prec.ensure_file_space(self.who.actor)
            files = nerd.files
            if hasattr(files, 'update_hierarchy'):
                prec.file_space['action'] = 'sync'
                if files.fm_summary.get('syncing') == "in_progress":
                    # a scan is still in progress, so just get the latests updates; don't start a new scan
                    prec.file_space.update(files.update_metadata())
                else:
                    prec.file_space.update(files.update_hierarchy())  # may raise FileSpaceException
                prec.save()
        return prec.to_dict().get('file_space', {})
            

    def add_nonfile_component(self, id: str, cmpmd: Mapping):
        """
        add a new non-file component to the specified dataset as described by the given metadata.  
        :param str     id:  the identifier for the dataset to add a new component to
        :param dict cmpmd:  the NERDm component metadata describing the new component to add.  If
                              the "@id" property is set, it will be ignored.
        """
        prec = self.dbcli.get_record_for(id, ACLs.WRITE)   # may raise ObjectNotFound/NotAuthorized
        nerd = self._store.open(id)

        return self._add_listitem(nerd.nonfiles, self._moderate_nonfile, cmpmd, doval=True)

    def update_nonfile_component(self, id: str, cmpmd: Mapping, idorpos=None, replace=False):
        """
        update the metadata for a non-file component in the specified dataset as identified either
        by its ID or position in the list of non-file components.  If identified component does not 
        exist, an exception is raised.
        """
        prec = self.dbcli.get_record_for(id, ACLs.WRITE)   # may raise ObjectNotFound/NotAuthorized
        nerd = self._store.open(id)

        return self._update_listitem(nerd.nonfiles, self._moderate_nonfile, cmpmd, idorpos, replace, True)
        
    def replace_nonfile_components(self, id: str, cmps: List[Mapping]):
        """
        replace all currently saved non-file components with the given list.  The order of given list 
        will be the order in which they are saved.
        """
        if not isinstance(cmps, (list, tuple)):
            err = "components data is not a list"
            raise InvalidUpdate(err, id, "components", errors=[err])
        prec = self.dbcli.get_record_for(id, ACLs.WRITE)   # may raise ObjectNotFound/NotAuthorized
        nerd = self._store.open(id)
        self._replace_objlist(nerd.nonfiles, self._moderate_nonfile, cmps, True)
        
    def add_author(self, id: str, authmd: Mapping):
        """
        add a new author to the specified dataset as described by the given metadata.  
        :param str      id:  the identifier for the dataset to add a new author to
        :param dict authmd:  the NERDm Person metadata describing the new author to add.  If
                              the "@id" property is set, it will be ignored.
        """
        prec = self.dbcli.get_record_for(id, ACLs.WRITE)   # may raise ObjectNotFound/NotAuthorized
        nerd = self._store.open(id)

        return self._add_listitem(nerd.authors, self._moderate_author, authmd, doval=True)

    def update_author(self, id: str, authmd: Mapping, idorpos=None, replace=False):
        """
        update the metadata for an author in the specified dataset as identified either
        by its ID or position in the list of authors.  If identified author does not 
        exist, an exception is raised.
        """
        prec = self.dbcli.get_record_for(id, ACLs.WRITE)   # may raise ObjectNotFound/NotAuthorized
        nerd = self._store.open(id)

        return self._update_listitem(nerd.authors, self._moderate_author, authmd, idorpos, replace, True)

    def replace_authors(self, id: str, authors: List[Mapping]):
        """
        replace all currently saved authors with the given list.  The order of given list will be 
        the order in which they are saved.
        """
        if not isinstance(authors, (list, tuple)):
            err = "authors data is not a list"
            raise InvalidUpdate(err, id, "authors", errors=[err])
        prec = self.dbcli.get_record_for(id, ACLs.WRITE)   # may raise ObjectNotFound/NotAuthorized
        nerd = self._store.open(id)
        self._replace_objlist(nerd.authors, self._moderate_author, authors, True)
        
    def add_reference(self, id: str, refmd: Mapping):
        """
        add a new author to the specified dataset as described by the given metadata.  
        :param str      id:  the identifier for the dataset to add a new reference to
        :param dict authmd:  the NERDm Reference metadata describing the new reference to add.  If
                              the "@id" property is set, it will be ignored.
        """
        prec = self.dbcli.get_record_for(id, ACLs.WRITE)   # may raise ObjectNotFound/NotAuthorized
        nerd = self._store.open(id)

        return self._add_listitem(nerd.references, self._moderate_reference, refmd, doval=True)

    def update_reference(self, id: str, refmd: Mapping, idorpos=None, replace=False):
        """
        update the metadata for a references in the specified dataset as identified either
        by its ID or position in the list of references.  If identified reference does not 
        exist, an exception is raised.
        """
        prec = self.dbcli.get_record_for(id, ACLs.WRITE)   # may raise ObjectNotFound/NotAuthorized
        nerd = self._store.open(id)

        return self._update_listitem(nerd.references, self._moderate_reference, refmd, idorpos, replace, True)
        
    def replace_references(self, id: str, refs: List[Mapping]):
        """
        replace all currently saved references with the given list.  The order of given list will be 
        the order in which they are saved.
        """
        if not isinstance(refs, (list, tuple)):
            err = "references data is not a list"
            raise InvalidUpdate(err, id, "references", errors=[err])
        prec = self.dbcli.get_record_for(id, ACLs.WRITE)   # may raise ObjectNotFound/NotAuthorized
        nerd = self._store.open(id)
        self._replace_objlist(nerd.references, self._moderate_reference, refs, True)
        
    def _add_listitem(self, objlist, moderate_func, data: Mapping, doval: bool=False):
        data = moderate_func(data)
        id = objlist.append(data)
        data['@id'] = id
        return data

    def _update_listitem(self, objlist, moderate_func, data: Mapping, idorpos=None,
                         replace: bool=False, doval: bool=False):
        try:
            olditem = objlist.get(idorpos)
            if not replace:
                data = self._merge_into(data, olditem)
        except IndexError as ex:
            raise ObjectNotFound("Item not found at position "+str(ex)) from ex
        except KeyError as ex:
            raise ObjectNotFound("Item not found with id="+str(ex)) from ex

        data = moderate_func(data, doval=doval)   # may raise InvalidUpdate
        objlist.set(olditem["@id"], data)
        if not data.get("@id"):
            data["@id"] = olditem["@id"]
        return data

    def _merge_comps_for_update(self, nerd: NERDResource, data: List[Mapping],
                                replace: bool=False, doval: bool=False):
        # the point of this function is to prep the data for update, collecting as many 
        # validation errors upfront as possible
        nonfiles = []
        files = []
        errors = []

        # collate the components
        for cmp in data:
            # is it a file or a non-file?
            cmplist = None
            if cmp.get("@id"):
                if cmp['@id'] in nerd.nonfiles.ids:
                    cmplist = nonfiles
                elif cmp['@id'] in nerd.files.ids:
                    cmplist = files

            if cmplist is None:
                if cmp.get('filepath'):
                    cmplist = files
                else:
                    cmplist = nonfiles

            cmplist.append(cmp)

        try:
            nonfiles = self._merge_objlist_for_update(nerd.nonfiles, self._moderate_nonfile, nonfiles,
                                                      replace, doval)
        except InvalidUpdate as ex:
            errors.extend(ex.errors)

        for i, cmp in enumerate(files):
            oldcmp = None
            if not replace:
                if cmp.get("@id") in nerd.files.ids:
                    oldcmp = nerd.files.get(cmp['@id'])
                elif cmp.get("filepath") and nerd.files.exists(cmp["filepath"]):
                    oldcmp = nerd.files.get(cmp['filepath'])

            if oldcmp:
                cmp = self._merge_into(cmp, oldcmp)
            elif cmp.get("@id"):
                cmp = deepcopy(cmp)
                del cmp["@id"]

            try:
                files[i] = self._moderate_file(cmp, doval)
            except InvalidUpdate as ex:
                errors.extend(ex.errors)
            
        if errors:
            raise InvalidUpdate("%d file validation errors detected" % len(ex.errors),
                                errors=ex.errors)

        files.sort(key=lambda cmp: cmp.get("filepath"))  # this places subcollections before their contents
        return files, nonfiles

    def _merge_objlist_for_update(self, objlist, moderate_func, data: List[Mapping],
                                  replace: bool=False, doval: bool=False):
        # the point of this function is to prep the data for update, collecting as many 
        # validation errors upfront as possible
        def merge_item(item):
            olditem = None
            if not replace and item.get("@id"):
                try:
                    olditem = objlist.get(item["@id"])
                except (KeyError, nerdstore.ObjectNotFound):
                    pass

            if olditem:
                item = self._merge_into(item, olditem)
            elif item.get("@id"):
                item = deepcopy(item)
                del item["@id"]
                
            return moderate_func(item, doval)

        out = []
        errors = []
        for item in data:
            try:
                out.append(merge_item(item))
            except InvalidUpdate as ex:
                errors.extend(ex.errors)
        if errors:
            raise InvalidUpdate("%d item validation errors detected" % len(errors), errors=errors)
        return out

    def _replace_objlist(self, objlist, moderate_func, data: List[Mapping], doval: bool=False):
        data = [ moderate_func(a, doval=doval) for a in data ]   # may raise InvalidUpdate
        objlist.empty()
        for item in data:
            objlist.append(item)
        return objlist.get_data()

    def _update_objlist(self, objlist, moderate_func, data: List[Mapping], doval: bool=False):
        # match the items in the given list to existing items currently store by their ids; for each 
        # match, the item metadata will be merged with the matching metadata.  If there is no
        # match, the item will be appended.  This method attempts to ferret out all errors
        # before updating any items
        newitems = []
        errors = []
        nbad = 0
        for item in data:
            olditem = None
            if item.get("@id"):
                olditem = objlist.get(item["@id"])
                item = self._merge_into(item, olditem)
            try:
                item = moderate_func(item, doval=doval)
            except InvalidUpdate as ex:
                errors.extend(ex.errors)
                nbad += 1
            newitems.append(item)

        if errors:
            raise InvalidUpdate("%d items contained validation errors" % nbad, errors=errors)

        for item in newitems:
            if item.get("@id"):
                objlist.set(item["@id"], item)
            else:
                objlist.append(item)
        return objlist.get_data()

        ## This is an implementation based on position rather than id
        # curcount = len(objlist)
        # for i, item in enumerate(data):
        #     olditem = None
        #     if i < curcount:
        #         olditem = objlist.get(i)
        #         data[i] = self._merge_into(data[i], olditem)
        #     data[i] = moderate_func(data[i], doval=doval)    # may raise InvalidUpdate
        # 
        # for i, item in enumerate(data):
        #     if i < curcount:
        #         objlist.set(i, item)
        #     else:
        #         objlist.append(item)



    def review(self, id, want=ALL, _prec=None) -> ValidationResults:
        """
        Review the record with the given identifier for completeness and correctness, and return lists of 
        suggestions for completing the record.  The recommendations come as a set of validation issues.
        The issues of type ``REQ`` _must_ be corrected before finalization or the finalization 
        will fail.  ``WARN`` issues technically do not have to be addressed, but they indicate
        possible inconsistancies that are unintended by the client/author.  This method should
        not update the record in any way and, thus, only requires read permission.
        :param str      id:  the identifier of the record to finalize
        :param int    want:  the categories of tests to apply and return (default: ALL)
        :returns:  a set of required and recommended changes to make
                   :rtype: ValidationResults
        :raises ObjectNotFound:  if no record with the given ID exists
        :raises NotAuthorized:   if the authenticated user does not have permission to read the 
                                 record given by `id`.  
        """
        prec = self.get_record(id)   # may raise exceptions
        reviewer = DAPReviewer.create_reviewer(self._store, self.cfg.get("review",{}))
        return reviewer.validate(prec, want)

    def validate_json(self, json, schemauri=None):
        """
        validate the given JSON data record against the give schema, raising an exception if it 
        is not valid.

        :param dict json:      the (parsed) JSON data to validate
        :param str schemauri:  the JSONSchema URI to validate the input against. 
        :raises InvalidUpdate: if the data is found to be invalid against the schema; the exception's
                               ``errors`` property will list all the errors found.
        """
        errors = []
        if self._valid8r:
            if not schemauri:
                schemauri = json.get("_schema")
            if not schemauri:
                raise ValueError("validate_json(): No schema URI specified for input data")
            errors = self._valid8r.validate(json, schemauri=schemauri, strict=True, raiseex=False)
        else:
            self.log.warning("Unable to validate submitted NERDm data")

        if len(errors) > 0:
            raise InvalidUpdate("NERDm Schema validation errors found", errors=errors, sys=self)


    def _moderate_text(self, val, resmd=None, doval=True):
        # make sure input value is the right type, is properly encoded, and
        # does not contain any illegal bits
        if doval and not isinstance(val, str):
            raise InvalidUpdate("Text value is not a string", sys=self)
        return val

    def _moderate_description(self, val, resmd=None, doval=True, replace=True):
        # replace is ignored
        if val is None:
            val = []
        if isinstance(val, str):
            val = re.split(r'\n\n+', val)
        if not isinstance(val, Sequence):
            raise InvalidUpdate("description value is not a string or array of strings", sys=self)
        return [self._moderate_text(t, resmd, doval=doval) for t in val if t]

    def _moderate_keyword(self, val, resmd=None, doval=True, replace=True, kwpropname='keyword'):
        if val is None:
            val = []
        if isinstance(val, str):
            val = re.split(r'\n+', val)
        if not isinstance(val, Sequence):
            raise InvalidUpdate("keywords value is not a string or array of strings", sys=self)

        # uniquify list
        out = resmd.get(kwpropname, []) if resmd and not replace else []
        for v in val:
            if v not in out:
                out.append(self._moderate_text(v, resmd, doval=doval))

        return out

    def _moderate_topic(self, val: List[Mapping], resmd=None, doval=True, replace=True):
        if val is None:
            val = []
        if not isinstance(val, Sequence) or isinstance(val, str):
            raise InvalidUpdate("topic value is not a list of topic objects", sys=self)

        def topic_in_list(topic, tlist):
            for t in tlist:
                if topic.get('scheme') == t.get('scheme') and \
                   topic.get('tag') == t.get('tag'):
                    return True
            return False

        #uniquify list
        out = resmd.get("topic", []) if resmd and not replace else []
        terms = {}
        for v in val:
            if not isinstance(v, Mapping):
                raise InvalidUpdate("Not a topic object: "+str(v))
            v = self._moderate_topic_item(v, terms, doval=doval)
            if v and not topic_in_list(v, out):
                out.append(v)

        return out
            

    _recognized_taxons = {
        NIST_THEMES:      "theme-taxonomy.json",
        FORENSICS_THEMES: "forensics-taxonomy.json",
        # CHIPS_THEMES: "chipsmetrology-taxonomy.json"
    }
    def _moderate_topic_item(self, val: Mapping, terms: Mapping, doval=True):
        keep = "@id scheme tag".split()
        out = OrderedDict(p for p in val.items() if p[0] in keep)

        def topic_in_taxon(tag, taxon):
            parentchild = [t.strip() for t in tag.rsplit(':', 1)]
            if len(parentchild) == 1:
                parentchild = [None, parentchild[0]]
            for v in taxon.get('vocab', []):
                if not v.get('deprecatedSince') and \
                   v.get('parent') == parentchild[0] and v.get('term') == parentchild[1]:
                    return True
            return False

        if '@id' in out:
            # convert @id to scheme + tag, if possible
            matched = []
            if not out.get('scheme'):
                matched = [s for s in self._recognized_taxons if out['@id'].startswith(s)]
                if matched:
                    out['scheme'] = matched[0].rstrip('#').rstrip('/')
            elif out['@id'].startswith(out['scheme']+'#'):
                matched = [out['scheme']]

            if matched:
                if not out.get('tag'):
                    out['tag'] = unquote(out['@id'][len(matched[0]):])
                    if '#' in out['tag']:
                        out['tag'] = out['tag'].split('#', 1)[-1]
            elif doval:
                raise InvalidUpdate("topic from unrecognized taxonomy: "+out['@id'])

            elif not out.get('tag') and '#' in out['@id']:
                out['tag'] = unquote(out['@id'].split('#', 1)[-1])

        elif not out.get('tag'):
            out = {}    

        if doval:
            # validate
            if not out.get('scheme') or not out.get('tag'):
                # missing scheme or tag
                t = out.get('tag') or out.get('@id') or out.get('scheme') or "(unspecified)"
                raise InvalidUpdate("Unrecognized topic term: "+t, sys=self)
            if not self._recognized_taxons.get(out['scheme']+'#'):
                raise InvalidUpdate("Unrecognized topic scheme: "+out['scheme'], sys=self)
            if out['scheme'] not in terms:
                # read in taxonomy file to make sure tag is defined
                terms[out['scheme']] = read_json(os.path.join(self._taxondir,
                                                              self._recognized_taxons[out['scheme']+'#']))
                     
            if not topic_in_taxon(out['tag'], terms[out['scheme']]):
                raise InvalidUpdate(f"term, {out['tag']}, not found in taxonomy, {out['scheme']}")

        if out:
            out['@type'] = "Concept"
        return out

    def _moderate_landingPage(self, val, resmd=None, doval=True, replace=True):
        # replace is ignored
        if val is None:
            val = ""
        try: 
            url = urlparse(val)
            if url.scheme not in "https http".split() or not url.netloc:
                raise InvalidUpdate("landingPage: Not a complete HTTP URL")
        except ValueError as ex:
            raise InvalidUpdate("landingPage: Not a legal URL: "+str(ex))
        if resmd and doval:
            resmd['landingPage'] = val
            self.validate_json(resmd)
        return val
        
    _pfx_for_type = OrderedDict([
        ("ScienceTheme",        NERDMAGG_PRE),
        ("ExperimentalData",    NERDMEXP_PRE),
        ("DataPublication",     NERDMPUB_PRE),
        ("SoftwarePublication", NERDMSW_PRE),
        ("Aggregation",         NERDMAGG_PRE),
        ("PublicDataResource",  NERDMPUB_PRE),
        ("Resource",            NERDM_PRE)
    ])
    _schema_for_pfx = {
        NERDM_PRE:    NERDM_SCH_ID,
        NERDMPUB_PRE: NERDMPUB_SCH_ID,
        NERDMAGG_PRE: NERDMAGG_SCH_ID,
        NERDMSW_PRE:  NERDMSW_SCH_ID
    }

    def _moderate_restype(self, types, resmd, nerd=None, replace=True, doval=True):
        if types is None:
            types = []
        if not isinstance(types, list):
            types = [types]
        if any([not isinstance(t, str) for t in types]):
            raise InvalidUpdate("@type data is not a list of strings", sys=self)

        # separate NERDm Resource types and allowed non-NERDm types; throw away others
        if not replace:
            types = resmd.get("@type",[]) + types
        exttypes = []
        nrdtypes = set()
        for tp in types:
            parts = tp.split(':', 1)
            if parts[-1] in self._pfx_for_type and (len(parts) == 1 or parts[0].startswith("nrd")):
                nrdtypes.add(parts[-1])
            elif len(parts) == 2 and parts[0] in ["schema", "dcat"] and tp not in exttypes:
                exttypes.append(tp)

        # set some default types based on the presence of other metadata
        if nerd and nerd.authors.count > 0 and \
           "SoftwarePublication" not in nrdtypes and "DataPublication" not in nrdtypes:
            nrdtypes.add("DataPublication")

        if "ExperimentalData" not in nrdtypes:
            if self._has_exp_prop(resmd):
                nrdtypes.add("ExperimentalData")

        if not nrdtypes:
            nrdtypes.add("PublicDataResource")

        extschemas = []
        if "DataPublication" in nrdtypes:
            extschemas.append(NERDMPUB_DEF + "DataPublication")
        elif "PublicDataResource" in nrdtypes:
            extschemas.append(NERDMPUB_DEF + "PublicDataResource")
        if "SoftwarePublication" in nrdtypes:
            extschemas.append(NERDMSW_DEF + "SoftwarePublication")

        if "ScienceTheme" in nrdtypes:
            extschemas.append(NERDMAGG_DEF + "ScienceTheme")
        elif "Aggregation" in nrdtypes:
            extschemas.append(NERDMAGG_DEF + "Aggregation")

        if "ExperimentalData" in nrdtypes:
            extschemas.append(NERDMEXP_DEF + "ExperimentalData")

        # ensure proper prefixes and conventional order for NERDm types
        types = []
        for tp in self._pfx_for_type:
            if tp in nrdtypes:
                types.append("%s:%s" % (self._pfx_for_type[tp], tp))
        types += exttypes

        resmd["@type"] = types
        if extschemas:
            resmd[EXTSCHPROP] = extschemas

        if doval:
            self.validate_json(resmd)
        return resmd

    def _has_exp_prop(self, md):
        for prop in ("instrumentsUsed isPartOfProjects acquisitionStartTime hasAcquisitionStart "+
                     "acquisitionEndTime hasAcquisitionEnd").split():
            if prop in md:
                return True
        return False

    _contact_props = set("fn hasEmail postalAddress phoneNumber timezone proxyFor".split())
    def _moderate_contactPoint(self, info, resmd=None, replace=False, doval=True):
        if info is None:
            info = OrderedDict()
        if not isinstance(info, Mapping):
            raise InvalidUpdate("contactPoint data is not an object", sys=self)
        info = OrderedDict([(k,v) for k,v in info.items() if k in self._contact_props])
        if info.get('hasEmail') and not info['hasEmail'].startswith("mailto:"):
            info['hasEmail'] = "mailto:"+info['hasEmail'].strip()

        if not replace and resmd and resmd.get('contactPoint'):
            info = self._merge_into(info, resmd['contactPoint'])
        info['@type'] = "vcard:Contact"

        if doval:
            schemauri = NERDM_SCH_ID + "/definitions/ContactInfo"
            if resmd and resmd.get("_schema"):
                schemauri = resmd["_schema"] + "/definitions/ContactInfo"
            self.validate_json(info, schemauri)
            
        return info

    
    def _update_component(self, nerd: NERDResource, data: Mapping, key=None, replace=False, doval=False):
        if not isinstance(data, Mapping):
            raise InvalidUpdate("component data is not an object", sys=self)
        id = key if isinstance(key, str) else data.get("@id")
        filepath = data.get('filepath')

        oldfile = None
        if id:
            oldfile = nerd.files.get(id)
            if not filepath and oldfile:
                filepath = oldfile.get('filepath')
        pos = key if isinstance(key, int) else None

        if filepath:
            data = self._update_file_comp(nerd, data, oldfile, replace=replace, doval=doval)
        else:
            data = self._update_listitem(nerd.nonfiles, self._moderate_nonfile, data, pos, replace, doval)
        return data

    def _filter_props(self, obj, props):
        # remove all properties from obj that are not listed in props
        delprops = [k for k in obj if k not in props or (not obj.get(k) and obj.get(k) is not False)]
        for k in delprops:
            del obj[k]

    _authprops = set("_schema @id fn familyName givenName middleName orcid affiliation proxyFor".split())
    _affilprops = set("@id title abbrev proxyFor location label description subunits".split())
    
    def _moderate_author(self, auth, doval=True):
        # we are assuming that merging has already occured

        self._filter_props(auth, self._authprops)
        if not auth.get("@type"):
            auth["@type"] = "foaf:Person"
# Set fn at finalization
#        if not auth.get('fn') and auth.get('familyName') and auth.get('givenName'):
#            auth['fn'] = auth['familyName']
#            if auth.get('givenName'):
#                auth['fn'] += ", %s" % auth['givenName']
#            if auth.get('middleName'):
#                auth['fn'] += " %s" % auth['middleName']

        if isinstance(auth.get('affiliation',[]), str):
            auth['affiliation'] = [OrderedDict([('title', auth['affiliation'])])]
        elif not isinstance(auth.get('affiliation', []), list):
            del auth['affiliation']
        if auth.get('affiliation'):
            affils = auth['affiliation']
            for affil in affils:
                self._filter_props(affil, self._affilprops)
                affil["@type"] = "org:Organization"
                if affil.get("title") == "NIST":
                    affil["title"] = NIST_NAME
                if affil.get("title") == NIST_NAME:
                    affil["@id"] = NIST_ROR
                    if not affil.get("abbrev"):
                        affil["abbrev"] = [ NIST_ABBREV ]
                    else:
                        if not isinstance(affil["abbrev"], list):
                            raise InvalidUpdate("Affiliate abbrev property is not a list: "+
                                                str(affil["abbrev"]))
                        if NIST_ABBREV not in affil["abbrev"]:
                            affil["abbrev"].append(NIST_ABBREV)

        # Finally, validate (if requested)
        schemauri = NERDMPUB_SCH_ID + "/definitions/Person"
        if auth.get("_schema"):
            if not auth['_schema'].startswith(NERDMPUB_SCH_ID_BASE):
                raise InvalidUpdate("Unsupported author schema: "+auth['_schema'], sys=self)
            schemauri = auth['_schema']
            del auth['_schema']
        if doval:
            self.validate_json(auth, schemauri)

        return auth

    _refprops = set(("@id _schema _extensionSchemas title abbrev proxyFor location label "+
                     "description citation refType doi inPreparation vol volNumber pages "+
                     "authors publishYear").split())
    _reftypes = set(("IsDocumentedBy IsSupplementTo IsSupplementedBy IsCitedBy Cites IsReviewedBy "+
                     "IsReferencedBy References IsSourceOf IsDerivedFrom "+
                     "IsNewVersionOf IsPreviousVersionOf").split())
    def _moderate_reference(self, ref, doval=True):
        # QUESTION/TODO:  new properties?  doi?, inprep?
        # we are assuming that merging has already occured
        self._filter_props(ref, self._refprops)
        if not ref.get("refType"):
            ref["refType"] = "References"
        if not ref.get(EXTSCHPROP) and ref["refType"] in self._reftypes:
            ref.setdefault(EXTSCHPROP, [])
        try:
            # upgrade the version of the BIB extension
            for i, uri in enumerate(ref.get(EXTSCHPROP,[])):
                if uri.startswith(NERDMBIB_SCH_ID_BASE) and not uri.startswith(NERDMBIB_SCH_ID):
                    parts = ref[EXTSCHPROP][i].split('#', 1)
                    if len(parts) == 2:
                        ref[EXTSCHPROP][i] = NERDMBIB_SCH_ID + parts[1]
        except AttributeError as ex:
            raise InvalidUpdate("_extensionSchemas: value is not a list of strings", sys=self) from ex
        if ref.get("refType") in self._reftypes and NERDMBIB_DEF+"DCiteReference" not in ref[EXTSCHPROP]:
            ref[EXTSCHPROP].append(NERDMBIB_DEF+"DCiteReference")

        if not ref.get("@type"):
            ref["@type"] = ["deo:BibliographicReference"]

        try:
            if not ref.get("location") and ref.get("proxyFor"):
                if ref["proxyFor"].startswith("doi:"):
                    ref["location"] = "https://doi.org/" + ref["proxyFor"][4:]
                elif ref["proxyFor"].startswith("https://doi.org/"):
                    ref["location"] = ref["proxyFor"]
                    ref["proxyFor"] = "doi:" + ref["proxyFor"][len("https://doi.org/"):]
            elif not ref.get("proxyFor") and ref.get("location","").startswith("https://doi.org/"):
                ref["proxyFor"] = "doi:" + ref["location"][len("https://doi.org/"):]

        except AttributeError as ex:
            raise InvalidUpdate("location or proxyFor: value is not a string", sys=self) from ex

        # Penultimately, add an id if doesn't already have one
        if not ref.get("@id"):
            ref['@id'] = "REPLACE"
        #    ref['@id'] = random_id("ref:")

        # Finally, validate (if requested)
        schemauri = NERDM_SCH_ID + "/definitions/BibliographicReference"
        if ref.get("_schema"):
            if not ref['_schema'].startswith(NERDM_SCH_ID_BASE):
                raise InvalidUpdate("Unsupported schema for a reference: "+ref['_schema'], sys=self)
            schemauri = ref['_schema']
            del ref['_schema']
        if doval:
            self.validate_json(ref, schemauri)

        if ref.get("@id") == "REPLACE":
            del ref['@id']
        return ref

    def _moderate_file(self, cmp, doval=True):
        # Note private assumptions: cmp contains filepath property
        if '_extensionSchemas' not in cmp:
            cmp['_extensionSchemas'] = []
        if not isinstance(cmp.get('_extensionSchemas',[]), list) or \
           not all(isinstance(s, str) for s in cmp.get('_extensionSchemas',[])):
            msg = "Component "
            if cmp.get("filepath") or cmp.get("@id"):
                msg += "%s " % (cmp.get("filepath") or cmp.get("@id"))
            msg += "_extensionSchemas: not a list of strings"
            raise InvalidUpdate(msg, sys=self)

        # ensure @type is set to something recognizable
        if cmp.get('downloadURL'):
            if not nerdutils.is_type(cmp, "DownloadableFile"):
                nerdutils.insert_type(cmp, "nrdp:DownloadableFile", "dcat:Distribution")
            if not nerdutils.is_any_type(cmp, ["DataFile", "ChecksumFile"]):
                nerdutils.insert_type(cmp, "nrdp:DataFile", "nrdp:DownloadableFile", "dcat:Distribution")
        else:
            if not nerdutils.is_type(cmp, "Subcollection"):
                nerdutils.insert_type(cmp, "nrdp:Subcollection")

        if self._has_exp_prop(cmp):
            # contains experimental data
            nerdutils.insert_type(cmp, "nrde:AcquisitionActivity", "dcat:Distribution")

        # set the mediaType and format if needed:
        if nerdutils.is_type(cmp, "DownloadableFile"):
            filext = os.path.splitext(cmp.get("filepath",""))[-1].lstrip('.')
            if not cmp.get("mediaType"):
                cmp["mediaType"] = self._choose_mediatype(filext)
                                                        
            if not cmp.get("format"):
                fmt = self._guess_format(filext, cmp["mediaType"])
                if fmt:
                    cmp["format"] = fmt

        # make sure the _extensionSchemas list is filled out
        cmp.setdefault(EXTSCHPROP, [])
        if nerdutils.is_type(cmp, "DataFile"):
            if not any(s.endswith("#/definitions/DataFile") for s in cmp[EXTSCHPROP]):
                cmp[EXTSCHPROP].append(NERDMPUB_DEF+"DataFile")
        elif nerdutils.is_type(cmp, "ChecksumFile"):
            if not any(s.endswith("#/definitions/ChecksumFile") for s in cmp[EXTSCHPROP]):
                cmp[EXTSCHPROP].append(NERDMPUB_DEF+"ChecksumFile")
        elif nerdutils.is_type(cmp, "DownloadableFile"):
            if not any(s.endswith("#/definitions/DownloadableFile") for s in cmp[EXTSCHPROP]):
                cmp[EXTSCHPROP].append(NERDMPUB_DEF+"DownloadableFile")

        if nerdutils.is_type(cmp, "Subcollection") and \
           not any(s.endswith("#/definitions/Subcollection") for s in cmp[EXTSCHPROP]):
            cmp[EXTSCHPROP].append(NERDMPUB_DEF+"Subcollection")
        if nerdutils.is_type(cmp, "AcquisitionActivity") and \
           not any(s.endswith("#/definitions/AcquisitionActivity") for s in cmp[EXTSCHPROP]):
            cmp[EXTSCHPROP].append(NERDMEXP_DEF+"AcquisitionActivity")

        # Finally, validate (if requested)
        schemauri = NERDM_SCH_ID + "/definitions/Component"
        if cmp.get("_schema"):
            if not cmp['_schema'].startswith(NERDM_SCH_ID_BASE):
                raise InvalidUpdate("Unsupported component schema: "+cmp['_schema'], sys=self)
            schemauri = cmp['_schema']
            del cmp['_schema']
        if doval:
            self.validate_json(cmp, schemauri)

        return cmp

    def _moderate_nonfile(self, cmp, doval=True):
        if 'filepath' in cmp and not cmp.get('filepath'):
            del cmp['filepath']
        if not cmp:
            raise InvalidUpdate("Empty compomponent included: "+str(cmp))
        if cmp.get('filepath') or nerdutils.is_any_type(cmp, ["Subcollection", "DownloadableFile",
                                                              "DataFile", "ChecksumFile"]):
            msg = cmp.get("@id","")
            if msg:
                msg += ": "
            msg += "Non-file component includes some file component content"
            raise InvalidUpdate(msg, sys=self)

        # we make sure a specific @type is set.  First filter out in consequential ones.
        cmp.setdefault("@type", [])
        types = [t for t in cmp["@type"]
                   if not any(t.endswith(":"+p) for p in ["Component", "Distribution", "Document"])]

        # If a type is set, we'll make no assumptions as to the meaning of non-Component properties
        # (and we'll let validation detect issues).  Otherwise, guess the type based on properties.
        if not types:
            extschs = cmp.get(EXTSCHPROP, [])
            if cmp.get("accessURL"):
                # it's an access page of some kind
                cmp["@type"].insert(0, "nrdp:AccessPage")

            elif cmp.get("searchURL"):
                # it's a DynamicResourceSet
                cmp["@type"].insert(0, "nrdg:DynamicResourceSet")

            elif cmp.get("resourceType") or cmp.get("proxyFor"):
                # it's an included resource
                cmp["@type"].insert(0, "nrd:IncludedResource")

        if self._has_exp_prop(cmp) and not nerdutils.is_type(cmp, "AcquisitionActivity"):
            # points to experimental data
            nerdutils.insert_type(cmp, "nrde:AcquisitionActivity", "dcat:Distribution")

        cmp.setdefault(EXTSCHPROP, [])
        if nerdutils.is_type(cmp, "AccessPage") and \
           not any(s.endswith("#/definitions/AccessPage") for s in cmp[EXTSCHPROP]):
            cmp[EXTSCHPROP].append(NERDMPUB_DEF+"AccessPage")
        if nerdutils.is_type(cmp, "SearchPage") and \
           not any(s.endswith("#/definitions/SearchPage") for s in cmp[EXTSCHPROP]):
            cmp[EXTSCHPROP].append(NERDMPUB_DEF+"SearchPage")
        if nerdutils.is_type(cmp, "API") and \
           not any(s.endswith("#/definitions/API") for s in cmp[EXTSCHPROP]):
            cmp[EXTSCHPROP].append(NERDMSW_DEF+"API")
        if nerdutils.is_type(cmp, "DynamicResourceSet") and \
           not any(s.endswith("#/definitions/DynamicResourceSet") for s in cmp[EXTSCHPROP]):
            cmp[EXTSCHPROP].append(NERDMAGG_DEF+"DynamicResourceSet")
        if nerdutils.is_type(cmp, "IncludedResource") and \
           not any(s.endswith("#/definitions/IncludedResource") for s in cmp[EXTSCHPROP]):
            cmp[EXTSCHPROP].append(NERDM_DEF+"IncludedResource")
        if nerdutils.is_type(cmp, "AcquisitionActivity") and \
           not any(s.endswith("#/definitions/AcquisitionActivity") for s in cmp[EXTSCHPROP]):
            cmp[EXTSCHPROP].append(NERDMEXP_DEF+"AcquisitionActivity")

        # Finally, validate (if requested)
        schemauri = NERDM_SCH_ID + "/definitions/Component"
        if cmp.get("_schema"):
            if not cmp['_schema'].startswith(NERDM_SCH_ID_BASE):
                raise InvalidUpdate("Unsupported component schema: "+cmp['_schema'], sys=self)
            schemauri = cmp['_schema']
            del cmp['_schema']
        if doval:
            self.validate_json(cmp, schemauri)

        return cmp

    def _moderate_res_data(self, resmd, basemd, nerd, replace=False, doval=True):
        if not resmd.get("_schema"):
            resmd["_schema"] = NERDM_SCH_ID

        restypes = resmd.get("@type", [])
        if not replace:
            restypes += basemd.get("@type", [])
        resmd = self._merge_into(resmd, basemd)
        resmd["@type"] = restypes

        errors = []
        for prop in "contactPoint description keyword landingPage topic".split():
            if prop in resmd:
                if resmd.get(prop) is None:
                    del resmd[prop]
                else:
                    try:
                        moderate = '_moderate_' + prop
                        if hasattr(self, moderate):
                            moderate = getattr(self, moderate)
                            resmd[prop] = moderate(resmd[prop], resmd, replace=True, doval=False)

                    except InvalidUpdate as ex:
                        errors.extend(ex.errors)

        resmd.setdefault("@type", [])
        try:
            resmd = self._moderate_restype(resmd["@type"], resmd, nerd, replace=True, doval=False)
        except InvalidUpdate as ex:
            errors.extend(ex.errors)

        if errors:
            raise InvalidUpdate(errors=errors, sys=self)

        if doval:
            self.validate_json(resmd)
        return resmd

<<<<<<< HEAD
    def _finalize_data(self, prec) -> Union[int,None]:
        """
        update the data content for the record in preparation for submission.
        """
        nerd = self._store.open(prec.id)
        self._finalize_authors(prec, nerd)

        # should sub-IDs be normalized in some way?

        return None

    def _finalize_authors(self, prec, nerd):
        """
        make sure all authors have their ``fn`` property set
        """
        for id in nerd.authors.ids:
            auth = nerd.authors.get(id)
            if not auth.get('fn') and auth.get('familyName'):
                auth['fn'] = auth['familyName']
                if auth.get('givenName'):
                    auth['fn'] += ", %s" % auth['givenName']
                if auth.get('middleName'):
                    auth['fn'] += " %s" % auth['middleName']
            nerd.authors.set(id, auth)

    def _finalize_dates(self, prec, nerd):
        """
        update all the NERDm date stamps
        """
        firstpub = not bool(prec.status.published_as)
        now = datetime.fromtimestamp(time.time()).isoformat()

        dates = OrderedDict()
        dates['annotated'] = now

    def _finalize_version(self, prec: ProjectRecord, vers_inc_lev: int=None):
        ver = super()._finalize_version(prec, vers_inc_lev)
        nerd = self._store.open(prec.id)
        resmd = nerd.get_res_data()
        
        # set NERDm version
        prec.data["version"] = ver
        resmd["version"] = ver
        nerd.replace_res_data(resmd)

    def _submit(self, prec: ProjectRecord) -> str:
        """
        Actually set the given record to the external review service (NPS) and update its status 
        accordingly.  

        :returns:  the label indicating its post-editing state
                   :rtype: str
        :raises NotSubmitable:  if the finalization process produced an invalid record because the record 
                             contains invalid data or is missing required data.
        :raises SubmissionFailed:  if, during actual submission (i.e. after finalization), an error 
                             occurred preventing successful submission.  This error is typically 
                             not due to anything the client did, but rather reflects a system problem
                             (e.g. from a downstream service). 
        """
        if not self._extrevcli:
            self.log.warning("No External Review system configured to handle DAP records!")

        else:
            try:
                # reset permissions
                self._set_review_permissions(prec)
                
            except FileManagerException as ex:
                self.log.warning("Trouble updating file store permissions: %s", str(ex))

            except Exception as ex:
                self.exception("Trouble resetting permission for review: %s", str(ex))
                

            try:
                self._extrevcli.submit(prec.id, version, revsummary)

            except ExternalReviewClientException as ex:
                # possibly notify
                self.log.error("Failed to submit to external review system: %s", str(ex))
            except Exception as ex:
                # possibly notify
                self.exception("Unexpected trouble submitting for review: %s", str(ex))
                

    def _set_review_permissions(self, prec: ProjectRecord, readers: List[str]=None):
        """
        update the permissions appropriate for the external review phase.  These generally 
        means that the record becomes read-only for the people that had write access during the 
        admin phase.  Additional users may have read-access.  

        This implementation establishes a "publish" permission allowing curator-administrators 
        to shepherd the record through the review process.  Write access is revoked for users 
        that currently have it (saving who that is to an "_edit" permission).  Curators and 
        reviewers will be given read access.
        """
        if readers is None:
            readers = []

        # record away who has write access
        for perm in [ ACLs.WRITE, ACLs.DELETE, ACLs.ADMIN, ACLs.READ ]:
            if prec.status.state == status.EDIT or prec.status.state == status.READY or \
               len(list(prec.acls.iter_perm_granted("_"+perm))) == 0:
                who = list(prec.acls.iter_perm_granted(perm))
                prec.acls.revoke_perm_from_all("_"+perm)
                prec.acls.grant_perm_to("_"+perm, *who)

        # revoke update permissions in the file manager
        if self._fmcli:
            for who in prec.acls.iter_perm_granted(ACLs.WRITE):
                try:
                    self._fmcli.manage_permissions(who, prec.id, "Read")
                except FileManagerException as ex:
                    self.log.error("Failed to make file space writable again: %s", str(ex))

        # revoke permissions that can change the record
        prec.acls.revoke_perm_from_all(ACLs.WRITE)
        prec.acls.revoke_perm_from_all(ACLs.DELETE)
        prec.acls.revoke_perm_from_all(ACLs.ADMIN)

        # give PUBLISH permission to reviewer IDs
        if self.cfg.get("reviewer_ids"):
            reviewers = self.cfg['reviewer_ids']
            if isinstance(reviewers, str):
                reviewers = [reviewers]
            prec.acls.grant_perm_to(ACLs.PUBLISH, *reviewers)
            prec.acls.grant_perm_to(ACLs.WRITE, *reviewers)
            prec.acls.grant_perm_to(ACLs.ADMIN, *reviewers)
            prec.acls.grant_perm_to(ACLs.READ, *(reviewers+readers))

    def _unset_review_permissions(self, prec: ProjectRecord, for_review: bool=False):
        """
        return record permissions to their pre-review state, so that, for example, the authors
        can update the record in response to review feedback.  
        :param bool for_review:  True if the reset should be made appropriate for responding to 
                                 reviewer feedback (which may keep the current read access in 
                                 tact so that reviewers can still see the record).  If False,
                                 fully reset to the permissions as if going either to a published 
                                 state or a complete edit state (because publishing was canceled).
        """
        for perm in [ACLs.ADMIN, ACLs.WRITE, ACLs.DELETE, ACLs.READ]:
            who = list(prec.acls.iter_perm_granted("_"+perm))
            prec.acls.revoke_perm_from_all(perm)               # take out the reviewers
            prec.acls.grant_perm_to(perm, *who)                # restore the original editors
            if not for_review:
                prec.acls.revoke_perm_from_all("_"+perm)

        # revoke update permissions in the file manager
        if self._fmcli:
            for who in prec.acls.iter_perm_granted(ACLs.WRITE):
                try:
                    self._fmcli.manage_permissions(who, prec.id, "Write")
                except FileManagerException as ex:
                    self.log.error("Failed to make file space writable again: %s", str(ex))

        if not for_review:
            # forget about the reviewers
            prec.acls.revoke_perm_from_all(ACLs.PUBLISH)
                       
    def cancel_external_review(self, id: str, revsys: str = None, revid: str=None, infourl: str=None):
        """
        cancel the review process from a particular review system or for all systems.  If after 
        canceling all reviews are either canceled or completed but is still in a SUBMITTED state, the 
        record will be returned to the EDIT state.  
        """
        prec = super().cancel_external_review()   # may raise ObjectNotFound/NotAuthorized
        if prec.status.state == status.SUBMITTED:
            # change a SUBMITTED record back to full edit status (as if never submitted)
            if all(r.get('phase') == "canceled" or r.get('phase') == "approved"
                   for r in prec.status.to_dict().get(status._pubreview_p, {}).values()):
                self._unset_review_permissions(prec)
                prec.status.set_state(status.EDIT)
                prec.save()

        return prec

    def _apply_external_review_updates(self, prec: ProjectRecord, pubrevmd: Mapping=None,
                                       request_changes: bool=False) -> bool:
        if request_changes:
            self._set_review_permissions(prec)
            prec.status.set_state(status.EDIT)
            return True
        return False

                
=======

>>>>>>> ca1ace92
class DAPServiceFactory(ProjectServiceFactory):
    """
    Factory for creating DAPService instances attached to a backend DB implementation and which act 
    on behalf of a specific user.  The configuration parameters that can be provided to this factory 
    is the union of those supported by the following classes:
      * :py:class:`DAPService` (``assign_doi`` and ``doi_naan``)
      * :py:class:`~nistoar.midas.dbio.project.ProjectService` (``default_perms`` and ``dbio``)
    """

    def __init__(self, dbclient_factory: DBClientFactory, config: Mapping={}, log: Logger=None,
                 nerdstore: NERDResourceStorage=None, project_coll: str=None):
        """
        create a service factory associated with a particulr DB backend.
        :param DBClientFactory dbclient_factory:  the factory instance to use to create a DBClient to 
                                 talk to the DB backend.
        :param Mapping  config:  the configuration for the service (see class-level documentation).  
        :param Logger      log:  the Logger to use in the service.  
        :param NERDResourceStorage nerdstore:  the NERDResourceStorage instance to use to access NERDm 
                                 records.  If not provided, one will be created based on the given 
                                 configuration (in the ``nerdstore`` parameter). 
        :param str project_coll: the project type (i.e. the DBIO project collection to access); 
                                 default: "dap".
        """
        if not project_coll:
            project_coll = DAP_PROJECTS
        self._nerdstore = nerdstore
        super(DAPServiceFactory, self).__init__(project_coll, dbclient_factory, config, log)

    def create_service_for(self, who: Agent=None):
        """
        create a service that acts on behalf of a specific user.  
        :param Agent who:    the user that wants access to a project
        """
        return DAPService(self._dbclifact, self._cfg, who, self._log, self._nerdstore, self._prjtype)

    
class DAPApp(MIDASProjectApp):
    """
    A MIDAS ServiceApp supporting a DAP service following the mds3 conventions
    """
    
    def __init__(self, dbcli_factory: DBClientFactory, log: Logger, config: dict={},
                 service_factory: ProjectServiceFactory=None, project_coll: str=None):
        if not project_coll:
            project_coll = DAP_PROJECTS
        uselog = log.getChild(project_coll)
        if not service_factory:
            # nerdstore = NERDResourceStorageFactory().open_storage(config.get("nerdstorage", {}), uselog)
            # Let the DAPServiceFactory create its preferred nerdstore if we don't have a special one
            # to inject
            nerdstore = None
            service_factory = DAPServiceFactory(dbcli_factory, config, uselog, nerdstore, project_coll)
        super(DAPApp, self).__init__(service_factory, uselog, config)
        self._data_update_handler = DAPProjectDataHandler
        self._info_update_handler = DAPProjectInfoHandler
        self._selection_handler = DAPProjectSelectionHandler

class DAPProjectDataHandler(ProjectDataHandler):
    """
    A :py:class:`~nistoar.midas.wsgi.project.ProjectDataHandler` specialized for editing NERDm records.

    Note that this implementation inherits its PUT, PATCH, and DELETE handling from its super-class.
    """
    _allowed_post_paths = "authors references components".split() + [FILE_DELIM, LINK_DELIM]

    def __init__(self, service: ProjectService, subapp: ServiceApp, wsgienv: dict, start_resp: Callable, 
                 who: Agent, id: str, datapath: str, config: dict=None, log: Logger=None):
        super(DAPProjectDataHandler, self).__init__(service, subapp, wsgienv, start_resp, who,
                                                    id, datapath, config, log)

    def do_GET(self, path, ashead=False):
        """
        respond to a GET request
        :param str path:  a path to the portion of the data to get.  This is the same as the `datapath`
                          given to the handler constructor.  This will be an empty string if the full
                          data object is requested.
        :param bool ashead:  if True, the request is actually a HEAD request for the data
        """
        try:
            out = self.svc.get_nerdm_data(self._id, path)
        except NotAuthorized as ex:
            return self.send_unauthorized()
        except ObjectNotFound as ex:
            if ex.record_part:
                return self.send_error_resp(404, "Data property not found",
                                            "No data found at requested property", self._id, ashead=ashead)
            return self.send_error_resp(404, "ID not found",
                                        "Record with requested identifier not found", self._id, ashead=ashead)
        except PartNotAccessible as ex:
            return self.send_error_resp(405, "Data property not retrieveable",
                                  "Requested data property cannot be retrieved independently of its ancestor")
        return self.send_json(out)

    def do_POST(self, path):
        """
        respond to a POST request.  Allowed paths include "authors", "references", "components", 
        "pdr:f" (for files), and "pdr:see" (for non-file components).  
        :param str path:  a path to the portion of the data to get.  This is the same as the `datapath`
                          given to the handler constructor.  This will be an empty string if the full
                          data object is requested.
        :param bool ashead:  if True, the request is actually a HEAD request for the data
        """
        try:
            newdata = self.get_json_body()
        except self.FatalError as ex:
            return self.send_fatal_error(ex)

        try:
            if not self.svc.dbcli.exists(self._id):
                return self.send_error_resp(404, "ID not found"
                                            "Record with requested identifier not found", self._id)

            if path == "authors":
                out = self.svc.add_author(self._id, newdata)
            elif path == "references":
                out = self.svc.add_reference(self._id, newdata)
            elif path == FILE_DELIM:
                out = self.svc.set_file_component(self._id, newdata)
            elif path == LINK_DELIM:
                out = self.svc.add_nonfile_component(self._id, newdata)
            elif path == "components":
                if 'filepath' in newdata:
                    out = self.svc.set_file_component(self._id, newdata)
                else:
                    out = self.svc.add_nonfile_component(self._id, newdata)

            else:
                return self.send_error_resp(405, "POST not allowed",
                                            "POST not supported on path")

        except NotAuthorized as ex:
            return self.send_unauthorized()
        except ObjectNotFound as ex:
            return send.send_error_resp(404, "Path not found",
                                        "Requested path not found within record", self._id) 
        except InvalidUpdate as ex:
            return self.send_error_resp(400, "Invalid Input Data", str(ex), self._id)
        except PartNotAccessible as ex:
            return self.send_error_resp(405, "Data part not updatable",
                                        "Requested part of data cannot be updated", self._id)

        return self.send_json(out, "Added", 201)

class DAPProjectInfoHandler(ProjectInfoHandler):
    """
    A :py:class:`~nistoar.midas.wsgi.project.ProjectInfoHandler` specialized for editing DAP records.
    In particular, it supporst PATCHing actions onto the ``file_space`` property to trigger
    synchronization with the associated space in the file manager.
    """
    FILE_SPACE = "file_space"

    def do_OPTIONS(self, path):
        if path == self.FILE_SPACE:
            return self.send_options(["GET", "PUT", "PATCH"])
        return self.send_options(["GET"])

    def do_PUT(self, path):
        return self.do_PATCH(path)

    def do_PATCH(self, path):
        if path != self.FILE_SPACE:
            return self.send_error_resp(405, "Method Not Allowed",
                                        f"This attribute of a draft record cannot be updated directly",
                                        self._id)

        # handle the PATCH on file_space
        # get the record
        try:
            prec = self.svc.get_record(self._id)
        except NotAuthorized as ex:
            return self.send_unauthorized()
        except ObjectNotFound as ex:
            return self.send_error_resp(404, "ID not found",
                                        "Record with requested identifier not found",
                                        self._id, ashead=ashead)

        # get the action request
        action = "sync"   # the default action (if there is not input doc)
        req = {}
        try:
            contlen = int(self._env.get('CONTENT_LENGTH', 0))
        except ValueError as ex:
            return self.send_error_resp(400, "Bad Content Length value")

        if contlen > 0:
            if self._env.get('CONTENT_TYPE') and "/json" not in self._env['CONTENT_TYPE']:
                return self.send_error_resp(400, "Input is not JSON",
                                            "Non-JSON content-type is not supported", self._id)
            try:
                req = self.get_json_body()
            except self.FatalError as ex:
                return self.send_fatal_error(ex)

        if req.get('action'):
            action = req['action']

        return self._apply_fs_action(action)

    def _apply_fs_action(self, action):
        fssumm = {}
        try:
            if action == "sync":
                fssumm = self.svc.sync_to_file_space(self._id)
            else:
                return self.send_error_resp(400, "Unrecognized action",
                                            "Unrecognized action requested")
        except NotAuthorized as ex:
            return self.send_unauthorized()
        except ObjectNotFound as ex:
            return self.send_error_resp(404, "ID not found")
        except NotEditable as ex:
            return self.send_error_resp(409, "Not in editable state", "Record is not in state=edit or ready")
        except (FileSpaceException, NERDStorageException) as ex:
            self.log.error("Trouble communicating with file manager: %s", str(ex))
            return self.send_error_resp(500, "File manager service error",
                                        "Trouble communicating with file manager")

        return self.send_json(fssumm)
        

class DAPProjectSelectionHandler(ProjectSelectionHandler):
    """
    A :py:class:`~nistoar.midas.wsgi.project.ProjectSelectionHandler` specialized for selecting DAP records.
    In particular, it ensures that the records returned from a search are full DAP records (including 
    the information computed on the fly).
    """

    def __init__(self, service: ProjectService, subapp: ServiceApp, wsgienv: dict, start_resp: Callable,
                 who: Agent, config: dict=None, log: Logger=None):
        super(DAPProjectSelectionHandler, self).__init__(service, subapp, wsgienv, start_resp, who,
                                                         config, log)
        self._fmcli = None
        if hasattr(service, '_fmcli'):
            self._fmcli = service._fmcli
        
    def _select_records(self, perms, **constraints) -> Iterator[ProjectRecord]:
        """
        submit a search query in a project specific way.  This implementation ensures that 
        DAPProjectRecords are returned.
        :return:  an iterator for the matched records
        """
        for rec in self._dbcli.select_records(perms, **constraints):
            yield to_DAPRec(rec, self._fmcli)

    def _adv_selected_records(self, filter, perms) -> Iterator[ProjectRecord]:
        """
        submit the advanced search query in a project-specific way. This implementation passes 
        the query directly to the generic DBClient instance.
        :return:  a generator that iterates through the matched records
        """
        for rec in self._dbcli.select_constraint_records(filter, perms):
            yield to_DAPRec(rec, self._fmcli)
<|MERGE_RESOLUTION|>--- conflicted
+++ resolved
@@ -2404,7 +2404,6 @@
             self.validate_json(resmd)
         return resmd
 
-<<<<<<< HEAD
     def _finalize_data(self, prec) -> Union[int,None]:
         """
         update the data content for the record in preparation for submission.
@@ -2589,10 +2588,7 @@
             return True
         return False
 
-                
-=======
-
->>>>>>> ca1ace92
+
 class DAPServiceFactory(ProjectServiceFactory):
     """
     Factory for creating DAPService instances attached to a backend DB implementation and which act 
