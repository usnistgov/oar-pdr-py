--- conflicted
+++ resolved
@@ -114,16 +114,11 @@
 
     def revoke_perm_from_all(self, perm_name, protect_owner: bool=True):
         """
-<<<<<<< HEAD
         remove all identities from the list having the given permission.  
         :param str perm_name:  the permission to be revoked from all identities
-=======
-        remove all identities from the given permission.  For each given identity 
-        that does not currently have the permission, nothing is done.  
         :param str perm_name:  the permission to be revoked from everyone
         :param bool protect_owner:  if True, the owner will be left as the sole user with the given 
                                permission.
->>>>>>> ca1ace92
         :raise NotAuthorized:  if the user attached to the underlying :py:class:`DBClient` is not 
                                authorized to grant the permission
         """
@@ -1115,25 +1110,6 @@
 
         return out
 
-<<<<<<< HEAD
-    def _authorized_project_create(self, shoulder, who):
-        shldrs = set(self._cfg.get("allowed_project_shoulders", []))
-        defshldr = self._cfg.get("default_shoulder")
-        if defshldr:
-            shldrs.add(defshldr)
-        return self._authorized_create(shoulder, shldrs, who)
-
-    def _authorized_group_create(self, shoulder, who):
-        shldrs = set(self._cfg.get("allowed_group_shoulders", []))
-        defshldr = DEF_GROUPS_SHOULDER
-        if defshldr:
-            shldrs.add(defshldr)
-        return self._authorized_create(shoulder, shldrs, who)
-
-    def _authorized_create(self, shoulder, shoulders, who):
-        superus = self._cfg.get("superusers", []) + [AUTOADMIN]
-        if self._who and who != self._who and self._who not in superus:
-=======
     def _get_default_shoulder(self, mintcfg, who):
         shoulder = mintcfg.get("default_shoulder", {}).get(who.agent_class)
         if not shoulder:
@@ -1155,7 +1131,6 @@
         try:
             return shoulder == self._get_default_shoulder(mintcfg, who)
         except NotAuthorized:
->>>>>>> ca1ace92
             return False
 
     def _authorized_localid_provider(self, mintcfg, shoulder, agent):
@@ -1515,7 +1490,6 @@
         """
         raise NotImplementedError()
 
-<<<<<<< HEAD
     @abstractmethod
     def client_for(self, projcoll: str, foruser: str = None):
         """
@@ -1526,7 +1500,7 @@
                              client has access to.
         """
         raise NotImplementedError()
-=======
+
     def free(self):
         """
         free up resources used by this client.  
@@ -1536,7 +1510,6 @@
         up resources as possible.  This implementation does notthing.
         """
         pass
->>>>>>> ca1ace92
 
 
 class DBClientFactory(ABC):
