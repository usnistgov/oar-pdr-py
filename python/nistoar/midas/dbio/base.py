--- conflicted
+++ resolved
@@ -25,11 +25,8 @@
 from .. import MIDASException
 from .status import RecordStatus
 from nistoar.pdr.utils.prov import ANONYMOUS_USER
-<<<<<<< HEAD
 from nistoar.pdr.utils.validate import ValidationResults, ALL
-=======
 from nistoar.nsd.service import PeopleService, create_people_service
->>>>>>> 85173ccf
 
 DAP_PROJECTS = "dap"
 DMP_PROJECTS = "dmp"
