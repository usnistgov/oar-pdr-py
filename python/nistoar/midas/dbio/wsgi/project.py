"""
A web service interface to various MIDAS project records.  

A _project record_ is a persistable record that is compliant with the MIDAS Common Database project 
data model, where examples of a "project record" types include DMP records and data publication drafts.
The :py:class:`MIDASProjectApp` encapsulates the handling of requests to create and manipulate project 
records.  If desired, this class can be specialized for a particular project type; as an example, see
:py:mod:`nistoar.midas.dap.service.mds3`.

This implementation uses the simple :py:mod:`nistoar-internal WSGI 
framework<nistoar.pdr.publish.service.wsgi>` to handle the specific web service endpoints.  The 
:py:class:`MIDASProjectApp` is the router for the Project collection endpoint: it analyzes the relative 
URL path and delegates the handling to a more specific handler class.  In particular, these endpoints
are handled accordingly:

``/`` -- :py:class:`ProjectSelectionHandler`
     responds to to project search queries to find project records matching search criteria (GET) 
     as well as accepts requests to create new records (POST).

``/{projid}`` -- :py:class:`ProjectHandler`
     returns the full project record (GET) or deletes it (DELETE).

``/{projid}/name`` -- :py:class:`ProjectNameHandler`
     returns (GET) or updates (PUT) the user-supplied name of the record.

``/{projid}/owner`` -- :py:class:`ProjectNameHandler`
     returns ID of current owner (GET) or reassigns ownership to given ID (PUT).

``/{projid}/data[/...]`` -- :py:class:`ProjectDataHandler`
     returns (GET), updates (PUT, PATCH), or clears (DELETE) the data content of the record.  This
     implementation supports updating individual parts of the data object via PUT, PATCH, DELETE 
     based on the path relative to ``data``.   Subclasses (e.g. with the 
     :py:mod:`DAP specialization<nistoar.midas.dap.service.mds3>`) may also support POST for certain
     array-type properties within ``data``.  

``/{projid}/acls[/...]`` -- :py:class:`ProjectACLsHandler`
     returns (GET) or updates (PUT, PATCH, POST, DELETE) access control lists for the record.

``/{projid}/*`` -- :py:class`ProjectInfoHandler`
     returns other non-editable parts of the record via GET (including the ``meta`` property).
"""
from logging import Logger
from collections import OrderedDict
from collections.abc import Mapping, Sequence, Callable
from typing import Iterator
from urllib.parse import parse_qs
import json, re

from nistoar.web.rest import ServiceApp, Handler, Agent
<<<<<<< HEAD
from nistoar.pdr.utils.validate import ValidationResults
=======
from nistoar.web.formats import JSONSupport, TextSupport, UnsupportedFormat, Unacceptable
>>>>>>> 85173ccf
from ... import dbio
from ...dbio import ProjectRecord, ProjectService, ProjectServiceFactory
from .base import DBIOHandler
from .search_sorter import SortByPerm

__all__ = ["MIDASProjectHandler", "ProjectDataHandler"]

class ProjectRecordHandler(DBIOHandler):
    """
    base handler class for all requests on project records.  
    """
    def __init__(self, service: ProjectService, svcapp: ServiceApp, wsgienv: dict, start_resp: Callable, 
                 who: Agent, path: str="", config: dict=None, log: Logger=None):
        """
        Initialize this handler with the request particulars.  

        :param ProjectService service:  the ProjectService instance to use to get and update
                               the project data.
        :param ServiceApp svcapp:  the web service ServiceApp receiving the request and calling this 
                               constructor
        :param dict  wsgienv:  the WSGI request context dictionary
        :param Callable start_resp:  the WSGI start-response function used to send the response
        :param Agent     who:  the authenticated user making the request.  
        :param str      path:  the relative path to be handled by this handler; typically, some starting 
                               portion of the original request path has been stripped away to handle 
                               produce this value.
        :param dict   config:  the handler's configuration; if not provided, the inherited constructor
                               will extract the configuration from ``svcapp``.  Normally, the constructor
                               is called without this parameter.
        :param Logger    log:  the logger to use within this handler; if not provided (typical), the 
                               logger attached to the ServiceApp will be used.  
        """

        super(ProjectRecordHandler, self).__init__(svcapp, service.dbcli, wsgienv, start_resp, who,
                                                   path, config, log)
        self.svc = service

class ProjectHandler(ProjectRecordHandler):
    """
    handle access to the whole project record
    """

    def __init__(self, service: ProjectService, svcapp: ServiceApp, wsgienv: dict, start_resp: Callable, 
                 who: Agent, id: str, config: dict=None, log: Logger=None):
        """
        Initialize this handler with the request particulars.  This constructor is called 
        by the webs service ServiceApp.  

        :param ProjectService service:  the ProjectService instance to use to get and update
                               the project data.
        :param ServiceApp svcapp:  the web service ServiceApp receiving the request and calling this 
                               constructor
        :param dict  wsgienv:  the WSGI request context dictionary
        :param Callable start_resp:  the WSGI start-response function used to send the response
        :param Agent     who:  the authenticated user making the request.  
        :param str        id:  the ID of the project record being requested
        :param dict   config:  the handler's configuration; if not provided, the inherited constructor
                               will extract the configuration from ``svcapp``.  Normally, the constructor
                               is called without this parameter.
        :param Logger    log:  the logger to use within this handler; if not provided (typical), the 
                               logger attached to the ServiceApp will be used.  
        """

        super(ProjectHandler, self).__init__(service, svcapp, wsgienv, start_resp, who, "", config, log)

        self._id = id
        if not id:
            # programming error
            raise ValueError("Missing ProjectRecord id")

    def do_OPTIONS(self, path):
        return self.send_options(["GET", "DELETE"])

    def do_GET(self, path, ashead=False):
        try:
            prec = self.svc.get_record(self._id)
        except dbio.NotAuthorized as ex:
            return self.send_unauthorized()
        except dbio.ObjectNotFound as ex:
            return self.send_error_resp(404, "ID not found", "Record with requested identifier not found", 
                                        self._id, ashead=ashead)

        return self.send_json(prec.to_dict(), ashead=ashead)

    def do_DELETE(self, path):
        try:
            prec = self.svc.get_record(self._id)
            out = prec.to_dict()
            self.svc.delete_record(self._id)
        except dbio.NotAuthorized as ex:
            return self.send_unauthorized()
        except dbio.ObjectNotFound as ex:
            return self.send_error_resp(404, "ID not found", "Record with requested identifier not found", 
                                        self._id)
        except NotImplementedError as ex:
            return self.send_error(501, "Not Implemented")

        return self.send_json(out)


class ProjectInfoHandler(ProjectRecordHandler):
    """
    handle retrieval of simple parts of a project record.  Only GET requests are allowed via this handler.
    """

    def __init__(self, service: ProjectService, svcapp: ServiceApp, wsgienv: dict, start_resp: Callable, 
                 who: Agent, id: str, attribute: str, config: dict={}, log: Logger=None):
        """
        Initialize this handler with the request particulars.  This constructor is called 
        by the webs service ServiceApp.  

        :param ProjectService service:  the ProjectService instance to use to get and update
                               the project data.
        :param ServiceApp svcapp:  the web service ServiceApp receiving the request and calling this 
                               constructor
        :param dict  wsgienv:  the WSGI request context dictionary
        :param Callable start_resp:  the WSGI start-response function used to send the response
        :param Agent     who:  the authenticated user making the request.  
        :param str        id:  the ID of the project record being requested
        :param str attribute:  a recognized project model attribute
        :param dict   config:  the handler's configuration; if not provided, the inherited constructor
                               will extract the configuration from ``svcapp``.  Normally, the constructor
                               is called without this parameter.
        :param Logger    log:  the logger to use within this handler; if not provided (typical), the 
                               logger attached to the ServiceApp will be used.  
        """

        super(ProjectInfoHandler, self).__init__(service, svcapp, wsgienv, start_resp, who, attribute,
                                                 config, log)
        self._id = id
        if not id:
            # programming error
            raise ValueError("Missing ProjectRecord id")

    def do_OPTIONS(self, path):
        return self.send_options(["GET"])

    def do_GET(self, path, ashead=False):
        if not path:
            # programming error
            raise ValueError("Missing ProjectRecord attribute")
        try:
            prec = self.svc.get_record(self._id)
        except dbio.NotAuthorized as ex:
            return self.send_unauthorized()
        except dbio.ObjectNotFound as ex:
            return self.send_error_resp(404, "ID not found",
                                        "Record with requested identifier not found",
                                        self._id, ashead=ashead)

        parts = path.split('/')
        data = prec.to_dict()
        while len(parts) > 0:
            attr = parts.pop(0)
            if not isinstance(data, Mapping) or attr not in data:
                return self.send_error(404, "Record attribute not available",
                                       "Requested record attribute not found", self._id, ashead=ashead)
            data = data[attr]

        return self.send_json(data, ashead=ashead)

class ProjectNameHandler(ProjectRecordHandler):
    """
    handle retrieval/update of a project records owner or mnemonic name
    """

    MAX_NAME_LENGTH = 1024
    ALLOWED_PROPS = ["name", "owner"]

    def __init__(self, service: ProjectService, svcapp: ServiceApp, wsgienv: dict, start_resp: Callable,
                 who: Agent, id: str, prop: str, config: dict=None, log: Logger=None):
        """
        Initialize this handler with the request particulars.  This constructor is called 
        by the webs service ServiceApp.  

        :param ProjectService service:  the ProjectService instance to use to get and update
                               the project data.
        :param ServiceApp svcapp:  the web service ServiceApp receiving the request and calling this 
                               constructor
        :param dict  wsgienv:  the WSGI request context dictionary
        :param Callable start_resp:  the WSGI start-response function used to send the response
        :param Agent     who:  the authenticated user making the request.  
        :param str        id:  the ID of the project record being requested
        :param str      prop:  the project record property to be updated; restricted to "name" or "owner"
        :param dict   config:  the handler's configuration; if not provided, the inherited constructor
                               will extract the configuration from ``svcapp``.  Normally, the constructor
                               is called without this parameter.
        :param Logger    log:  the logger to use within this handler; if not provided (typical), the 
                               logger attached to the ServiceApp will be used.  
        """
        if prop not in self.ALLOWED_PROPS:
            raise ValueError("ProjectNameHandler(): Disallowed prop: "+str(prop))
        super(ProjectNameHandler, self).__init__(service, svcapp, wsgienv, start_resp, who, prop, config, log)
                                                   
        self._id = id
        if not id:
            # programming error
            raise ValueError("Missing ProjectRecord id")

        # allow output in JSON (default) or plain text
        fmtsup = JSONSupport()
        TextSupport.add_support(fmtsup)
        self._set_default_format_support(fmtsup)

        # allows client to request format via query parameter "format"
        self._set_format_qp("format")

    def acceptable(self):
        # not sure if this is really needed
        if super(ProjectNameHandler, self).acceptable():
            return True
        return "text/plain" in self.get_accepts()
        
    def do_OPTIONS(self, path):
        return self.send_options(["GET", "PUT"])

    def do_GET(self, path, ashead=False):
        if path not in self.ALLOWED_PROPS:
            self.log.error("ProjectNameHandler: unexpected property request (programmer error?): %s", path)
            return self.send_error(500, "Internal Server Error")

        try:
            format = self.select_format()
        except Unacceptable as ex:
            return self.send_unacceptable(content=str(ex))
        except UnsupportedFormat as ex:
            return self.send_error(400, "Unsupported Format", str(ex))

        try:
            prec = self.svc.get_record(self._id)
        except dbio.NotAuthorized as ex:
            return self.send_unauthorized()
        except dbio.ObjectNotFound as ex:
            return self.send_error_resp(404, "ID not found", "Record with requested identifier not found", 
                                        self._id, ashead=ashead)

        if format.name == "text":
            return self.send_ok(getattr(prec, path), contenttype=format.ctype, ashead=ashead)
        else:
            return self.send_json(getattr(prec, path), ashead=ashead)

    def do_PUT(self, path):
        if path not in self.ALLOWED_PROPS:
            self.log.error("ProjectNameHandler: unexpected property request (programmer error?): %s", path)
            return self.send_error(500, "Internal Server Error")

        try:
            format = self.select_format()
        except Unacceptable as ex:
            return self.send_unacceptable(content=str(ex))
        except UnsupportedFormat as ex:
            return self.send_error(400, "Unsupported Format", str(ex))

        rctype = self._env.get('CONTENT_TYPE', 'application/json')
        if rctype == "application/x-www-form-urlencoded":  # default for python requests
            rctype = "application/json"
        try:
            if rctype == "text/plain":
                name = self.get_text_body(self.MAX_NAME_LENGTH+1)
            elif "/json" in rctype:
                name = self.get_json_body()
            else:
                self.log.debug("Attempt to change %s with unsupported content type: %s", path, rctype)
                return self.send_error_resp(415, "Unsupported Media Type",
                                            "Input content-type is not supported", self._id)
        except self.FatalError as ex:
            return self.send_fatal_error(ex)

        if len(name) > self.MAX_NAME_LENGTH:
            return self.send_error_resp(400, "Value length too long"
                                        "Supplied value is tool long for "+path, self._id)

        try:
            if path == "owner":
                newname = self.svc.reassign_record(self._id, name)  # may raise NotAuthorized

            elif path == "name":
                newname = self.svc.rename_record(self._id, name)  # may raise NotAuthorized, AlreadyExists

        except dbio.NotAuthorized as ex:
            return self.send_unauthorized()
        except dbio.ObjectNotFound as ex:
            return self.send_error_resp(404, "ID not found",
                                        "Record with requested identifier not found", self._id)
        except (dbio.InvalidUpdate, dbio.AlreadyExists) as ex:
            return self.send_error_resp(400, "Invalid Input", str(ex), self._id)

        if format.name == "text":
            return self.send_ok(newname, contenttype=format.ctype)
        else:
            return self.send_json(newname)

        
class ProjectDataHandler(ProjectRecordHandler):
    """
    handle retrieval/update of a project record's data content
    """

    def __init__(self, service: ProjectService, svcapp: ServiceApp, wsgienv: dict, start_resp: Callable, 
                 who: Agent, id: str, datapath: str, config: dict=None, log: Logger=None):
        """
        Initialize this data request handler with the request particulars.  This constructor is called 
        by the webs service ServiceApp in charge of the project record interface.  

        :param ProjectService service:  the ProjectService instance to use to get and update
                               the project data.
        :param ServiceApp svcapp:  the web service ServiceApp receiving the request and calling this 
                               constructor
        :param dict  wsgienv:  the WSGI request context dictionary
        :param Callable start_resp:  the WSGI start-response function used to send the response
        :param Agent     who:  the authenticated user making the request.  
        :param str        id:  the ID of the project record being requested
        :param str  datapath:  the subpath pointing to a particular piece of the project record's data;
                               this will be a '/'-delimited identifier pointing to an object property 
                               within the data object.  This will be an empty string if the full data 
                               object is requested.
        :param dict   config:  the handler's configuration; if not provided, the inherited constructor
                               will extract the configuration from ``svcapp``.  Normally, the constructor
                               is called without this parameter.
        :param Logger    log:  the logger to use within this handler; if not provided (typical), the 
                               logger attached to the ServiceApp will be used.  
        """
        super(ProjectDataHandler, self).__init__(service, svcapp, wsgienv, start_resp, who, datapath,
                                                 config, log)
        self._id = id
        if not id:
            # programming error
            raise ValueError("Missing ProjectRecord id")

    def do_OPTIONS(self, path):
        return self.send_options(["GET", "PUT", "PATCH", "DELETE"])

    def do_GET(self, path, ashead=False):
        """
        respond to a GET request
        :param str path:  a path to the portion of the data to get.  This is the same as the `datapath`
                          given to the handler constructor.  This will be an empty string if the full
                          data object is requested.
        :param bool ashead:  if True, the request is actually a HEAD request for the data
        """
        try:
            out = self.svc.get_data(self._id, path)
        except dbio.NotAuthorized as ex:
            return self.send_unauthorized()
        except dbio.ObjectNotFound as ex:
            if ex.record_part:
                return self.send_error_resp(404, "Data property not found",
                                            "No data found at requested property", self._id, ashead=ashead)
            return self.send_error_resp(404, "ID not found",
                                        "Record with requested identifier not found", self._id, ashead=ashead)
        except dbio.PartNotAccessible as ex:
            return self.send_error_resp(405, "Data property not retrieveable",
                                  "Requested data property cannot be retrieved independently of its ancestor")
        return self.send_json(out, ashead=ashead)

    def do_DELETE(self, path):
        """
        respond to a DELETE request.  This is used to clear the value of a particular property 
        within the project data or otherwise reset the project data to its initial defaults.
        :param str path:  a path to the portion of the data to clear
        """
        try:
            cleared = self.svc.clear_data(self._id, path)
        except dbio.NotAuthorized as ex:
            return self._send_unauthorized()
        except dbio.PartNotAccessible as ex:
            return self.send_error_resp(405, "Data part not deletable",
                                        "Requested part of data cannot be deleted")
        except dbio.ObjectNotFound as ex:
            if ex.record_part:
                return self.send_error_resp(404, "Data property not found",
                                            "No data found at requested property", self._id, ashead=ashead)
            return self.send_error_resp(404, "ID not found",
                                        "Record with requested identifier not found", self._id, ashead=ashead)

        return self.send_json(cleared, "Cleared", 201)

    def do_PUT(self, path):
        try:
            newdata = self.get_json_body()
        except self.FatalError as ex:
            return self.send_fatal_error(ex)

        try:
            data = self.svc.replace_data(self._id, newdata, path)  
        except dbio.NotAuthorized as ex:
            return self.send_unauthorized()
        except dbio.ObjectNotFound as ex:
            return self.send_error_resp(404, "ID not found",
                                        "Record with requested identifier not found", self._id)
        except dbio.InvalidUpdate as ex:
            return self.send_error_resp(400, "Invalid Input Data", ex.format_errors())
        except dbio.PartNotAccessible as ex:
            return self.send_error_resp(405, "Data part not updatable",
                                        "Requested part of data cannot be updated")
        except dbio.NotEditable as ex:
            return self.send_error_resp(409, "Not in editable state", "Record is not in state=edit")
                                        

        return self.send_json(data)

    def do_PATCH(self, path):
        try:
            newdata = self.get_json_body()
        except self.FatalError as ex:
            return self.send_fatal_error(ex)

        try:
            data = self.svc.update_data(self._id, newdata, path)
        except dbio.NotAuthorized as ex:
            return self.send_unauthorized()
        except dbio.ObjectNotFound as ex:
            return self.send_error_resp(404, "ID not found",
                                        "Record with requested identifier not found", self._id)
        except dbio.InvalidUpdate as ex:
            return self.send_error_resp(400, "Submitted data creates an invalid record",
                                        ex.format_errors())
        except dbio.PartNotAccessible as ex:
            return self.send_error_resp(405, "Data part not updatable",
                                        "Requested part of data cannot be updated")
        except dbio.NotEditable as ex:
            return self.send_error_resp(409, "Not in editable state", "Record is not in state=edit")

        return self.send_json(data)


class ProjectSelectionHandler(ProjectRecordHandler):
    """
    handle collection-level access searching for project records and creating new ones
    """

    def __init__(self, service: ProjectService, svcapp: ServiceApp, wsgienv: dict, start_resp: Callable,
                 who: Agent, iftype: str=None, config: dict=None, log: Logger=None):
        """
        Initialize this record request handler with the request particulars.  This constructor is called 
        by the webs service ServiceApp in charge of the project record interface.  

        :param ServiceApp svcapp:  the web service ServiceApp receiving the request and calling this 
                               constructor
        :param dict  wsgienv:  the WSGI request context dictionary
        :param Callable start_resp:  the WSGI start-response function used to send the response
        :param Agent     who:  the authenticated user making the request.  
        :param str    iftype:  a name for the search interface type that is requested.  Recognized values
                               include ":selected" which supports Mongo-like filter syntax.  If not provided,
                               a simple query-parameter-based filter syntax is used.
        :param dict   config:  the handler's configuration; if not provided, the inherited constructor
                               will extract the configuration from ``svcapp``.  Normally, the constructor
                               is called without this parameter.
        :param Logger    log:  the logger to use within this handler; if not provided (typical), the 
                               logger attached to the ServiceApp will be used.  
        """
        if iftype is None:
            iftype = ""
        super(ProjectSelectionHandler, self).__init__(service, svcapp, wsgienv, start_resp, who, iftype,
                                                      config, log)

    def do_OPTIONS(self, path):
        return self.send_options(["GET", "POST"])

    def _select_records(self, perms, **constraints) -> Iterator[ProjectRecord]:
        """
        submit a search query in a project specific way.  This method is provided as a 
        hook to subclasses that may need to specialize the search strategy or manipulate the results.  
        This implementation passes the query directly to the generic DBClient instance.
        :return:  a generator that iterates through the matched records
        """
        return self._dbcli.select_records(perms, **constraints)

    def do_GET(self, path, ashead=False):
        """
        respond to a GET request, interpreted as a search for records accessible by the user
        :param str path:  a path to the portion of the data to get.  This is the same as the `datapath`
                          given to the handler constructor.  This will always be an empty string.
        :param bool ashead:  if True, the request is actually a HEAD request for the data
        """
        perms = []
        qstr = self._env.get('QUERY_STRING')
        if qstr:
            params = parse_qs(qstr)
            perms = params.get('perm')
        if not perms:
            perms = dbio.ACLs.OWN

        # sort the results by the best permission type permitted
        sortd = SortByPerm()
        for rec in self._select_records(perms):
            sortd.add_record(rec)
        out = [rec.to_dict() for rec in sortd.sorted()]

        return self.send_json(out, ashead=ashead)

    def do_POST(self, path):
        """
        create a new project record given some initial data
        """
        try:
            input = self.get_json_body()
        except self.FatalError as ex:
            print("fatal Error")
            return self.send_fatal_error(ex)

        path = path.rstrip('/')
        if not path:
            # create a record

            # support foruser query parameter to set owner
            foruser = None
            if 'QUERY_STRING' in self._env:
                params = parse_qs(self._env['QUERY_STRING'])
                foruser = params.get('foruser')
                if foruser:
                    if len(foruser) > 1:
                        return send_error_resp(400, "Bad foruser param",
                                               "foruser parameter may only be applied once")
                    foruser = None if len(foruser) == 0 else foruser[0]
            if foruser:
                input.setdefault("meta", OrderedDict())
                if foruser.lower() == "true" and input.get("owner"):
                    input["meta"]["foruser"] = input['owner']
                else:
                    input["meta"]["foruser"] = foruser

            return self.create_record(input)

        elif path == ':selected':
            # respond to an advanced search
            try: 
                return self.adv_select_records(input)
            except SyntaxError as syntax:
                return self.send_error(400, "Wrong query structure for filter")
            except ValueError as value:
                return self.send_error(204, "No Content")
            except AttributeError as attribute:
                return self.send_error(400, "Attribute Error, not a json")
        
        else:
            return self.send_error(400, "Selection resource not found")

    def adv_select_records(self, input: Mapping):
        """
        submit a record search 
        :param dict filter:   the search constraints for the search.
        """
        filter = input.get("filter", {})
        perms = input.get("permissions", [])
        if not perms:
            perms = [ dbio.ACLs.OWN ]

        # sort the results by the best permission type permitted
        sortd = SortByPerm()
        for rec in self._adv_select_records(filter, perms):
            sortd.add_record(rec)

        out = [rec.to_dict() for rec in sortd.sorted()]
        if not out:
            raise ValueError("Empty Set")
        else:
            return self.send_json(out)

    def _adv_select_records(self, filter, perms) -> Iterator[ProjectRecord]:
        """
        submit the advanced search query in a project-specific way. This method is provided as a 
        hook to subclasses that may need to specialize the search strategy or manipulate the results.  
        This base implementation passes the query directly to the generic DBClient instance.
        :return:  a generator that iterates through the matched records
        """
        return self._dbcli.adv_select_records(filter, perms)

    def create_record(self, newdata: Mapping):
        """
        create a new record
        :param dict newdata:  the initial data for the record.  This data is expected to conform to
                              the DBIO record schema (with ``data`` and ``meta`` content appropriate 
                              for the project type). 
        """
        if not newdata.get('name'):
            return self.send_error_resp(400, "Bad POST input", "No mneumonic name provided")

        try:
            prec = self.svc.create_record(newdata['name'], newdata.get("data"), newdata.get("meta"))
        except dbio.NotAuthorized as ex:
            self.log.debug("Authorization failure: "+str(ex))
            return self.send_unauthorized()
        except dbio.AlreadyExists as ex:
            return self.send_error_resp(400, "Name already in use", str(ex))
        except dbio.InvalidUpdate as ex:
            return self.send_error_resp(400, "Submitted data creates an invalid record",
                                        ex.format_errors())
    
        return self.send_json(prec.to_dict(), "Project Created", 201)


class ProjectACLsHandler(ProjectRecordHandler):
    """
    handle retrieval/update of a project record's data content
    """

    def __init__(self, service: ProjectService, svcapp: ServiceApp, wsgienv: dict, start_resp: Callable, 
                 who: Agent, id: str, datapath: str="", config: dict=None, log: Logger=None):
        """
        Initialize this data request handler with the request particulars.  This constructor is called 
        by the webs service ServiceApp in charge of the project record interface.  

        :param ProjectService service:  the ProjectService instance to use to get and update
                               the project data.
        :param ServiceApp svcapp:  the web service ServiceApp receiving the request and calling this 
                               constructor
        :param dict  wsgienv:  the WSGI request context dictionary
        :param Callable start_resp:  the WSGI start-response function used to send the response
        :param Agent     who:  the authenticated user making the request.  
        :param str        id:  the ID of the project record being requested
        :param str  permpath:  the subpath pointing to a particular permission ACL; it can either be
                               simply a permission name, PERM (e.g. "read"), or a p
                               this will be a '/'-delimited identifier pointing to an object property 
                               within the data object.  This will be an empty string if the full data 
                               object is requested.
        :param dict   config:  the handler's configuration; if not provided, the inherited constructor
                               will extract the configuration from ``svcapp``.  Normally, the constructor
                               is called without this parameter.
        :param Logger    log:  the logger to use within this handler; if not provided (typical), the 
                               logger attached to the ServiceApp will be used.  
        """
        super(ProjectACLsHandler, self).__init__(service, svcapp, wsgienv, start_resp, who, datapath,
                                                 config, log)
        self._id = id
        if not id:
            # programming error
            raise ValueError("Missing ProjectRecord id")

        
    def do_OPTIONS(self, path):
        return self.send_options(["GET", "POST", "PUT", "PATCH", "DELETE"])

    def do_GET(self, path, ashead=False):
        try:
            prec = self.svc.get_record(self._id)
        except dbio.NotAuthorized as ex:
            return self.send_unauthorized()
        except dbio.ObjectNotFound as ex:
            return self.send_error_resp(404, "ID not found",
                                        "Record with requested identifier not found",
                                        self._id, ashead=ashead)

        recd = prec.to_dict()
        if not path:
            return self.send_json(recd.get('acls', {}), ashead=ashead)

        path = path.strip('/')
        parts = path.split('/', 1)
        acl = recd.get('acls', {}).get(parts[0])
        if acl is None:
            if parts[0] not in [dbio.ACLs.READ, dbio.ACLs.WRITE, dbio.ACLs.ADMIN, dbio.ACLs.DELETE]:
                return self.send_error_resp(404, "Unsupported ACL type",
                                            "Request for unsupported ACL type", ashead=ashead)
            acl = []

        if len(parts) < 2:
            return self.send_json(acl, ashead=ashead)

        # parts[1] is a particular user the client is interested in
        if parts[1] in [":user", "midas:user"]:
            # this indicates the currently authenticated user
            parts[1] = self.who.actor

        return self.send_json(parts[1] in acl, ashead=ashead)  # returns true or false

    def do_POST(self, path):
        """
        add an identity to the acl for a specified permission.  This handles POST ID/acls/PERM; 
        `path` should be set to PERM.  
        """
        try:
            # the input should be a single string giving a user or group identity to add to PERM ACL
            identity = self.get_json_body()
        except self.FatalError as ex:
            return self.send_fatal_error(ex)

        # make sure a permission type, and only a permission type, is specified
        path = path.strip('/')
        if not path or '/' in path:
            return self.send_error_resp(405, "POST not allowed",
                                        "ACL POST request should not specify a user/group identifier")

        if not isinstance(identity, str):
            return self.send_error_resp(400, "Wrong input data type"
                                        "Input data is not a string providing a user or group identifier")

        # TODO: ensure input value is a bona fide user or group name

        try:
            prec = self.svc.get_record(self._id)
        except dbio.NotAuthorized as ex:
            return self.send_unauthorized()
        except dbio.ObjectNotFound as ex:
            return self.send_error_resp(404, "ID not found",
                                        "Record with requested identifier not found", self._id)

        if path in [dbio.ACLs.READ, dbio.ACLs.WRITE, dbio.ACLs.ADMIN, dbio.ACLs.DELETE]:
            prec.acls.grant_perm_to(path, identity)
            prec.save()
            return self.send_json(prec.to_dict().get('acls', {}).get(path,[]))

        return self.send_error_resp(405, "POST not allowed on this permission type",
                                    "Updating specified permission is not allowed")
        
    def do_PUT(self, path):
        """
        replace the list of identities in a particular ACL.  This handles PUT ID/acls/PERM; 
        `path` should be set to PERM.  Note that previously set identities are removed. 
        """
        # make sure a permission type, and only a permission type, is specified
        path = path.strip('/')
        if not path or '/' in path:
            return self.send_error_resp(405, "PUT not allowed", "Unable set ACL membership")

        try:
            identities = self.get_json_body()
        except self.FatalError as ex:
            return self.send_fatal_error(ex)

        if isinstance(identities, str):
            identities = [identities]
        if not isinstance(identities, list):
            return self.send_error_resp(400, "Wrong input data type"
                                        "Input data is not a string providing a user/group list")

        # TODO: ensure input value is a bona fide user or group name

        try:
            prec = self.svc.get_record(self._id)
        except dbio.NotAuthorized as ex:
            return self.send_unauthorized()
        except dbio.ObjectNotFound as ex:
            return self.send_error_resp(404, "ID not found",
                                        "Record with requested identifier not found", self._id)

        if path in [dbio.ACLs.READ, dbio.ACLs.WRITE, dbio.ACLs.ADMIN, dbio.ACLs.DELETE]:
            try:
                prec.acls.revoke_perm_from_all(path)
                prec.acls.grant_perm_to(path, *identities)
                prec.save()
                return self.send_json(prec.to_dict().get('acls', {}).get(path,[]))
            except dbio.NotAuthorized as ex:
                return self.send_unauthorized()

        return self.send_error_resp(405, "PUT not allowed on this permission type",
                                    "Updating specified permission is not allowed")
        

    def do_PATCH(self, path):
        """
        fold given list of identities into a particular ACL.  This handles PATCH ID/acls/PERM; 
        `path` should be set to PERM.
        """
        try:
            # input is a list of user and/or group identities to add the PERM ACL
            identities = self.get_json_body()
        except self.FatalError as ex:
            return self.send_fatal_error(ex)

        # make sure path is a permission type (PERM), and only a permission type
        path = path.strip('/')
        if not path or '/' in path:
            return self.send_error_resp(405, "PATCH not allowed",
                                        "ACL PATCH request should not a member name")

        if isinstance(identities, str):
            identities = [identities]
        if not isinstance(identities, list):
            return self.send_error_resp(400, "Wrong input data type"
                                        "Input data is not a list of user/group identities")

        # TODO: ensure input value is a bona fide user or group name

        try:
            prec = self.svc.get_record(self._id)
        except dbio.NotAuthorized as ex:
            return self.send_unauthorized()
        except dbio.ObjectNotFound as ex:
            return self.send_error_resp(404, "ID not found",
                                        "Record with requested identifier not found", self._id)

        if path in [dbio.ACLs.READ, dbio.ACLs.WRITE, dbio.ACLs.ADMIN, dbio.ACLs.DELETE]:
            try:
                prec.acls.grant_perm_to(path, *identities)
                prec.save()
                return self.send_json(prec.to_dict().get('acls', {}).get(path, []))
            except dbio.NotAuthorized as ex:
                return self.send_unauthorized()

        return self.send_error_resp(405, "PATCH not allowed on this permission type",
                                    "Updating specified permission is not allowed")
        
    def do_DELETE(self, path):
        """
        remove an identity from an ACL.  This handles DELETE ID/acls/PERM/USER; `path` should 
        be set to PERM/USER.
        """
        if path is None:
            path = ""

        path = path.strip('/')
        if not path or '/' not in path:
            return self.send_error_resp(405, "DELETE not allowed on permission type",
                                        "DELETE requires a group or user id after the permission type")
        parts = path.split('/', 1)

        # TODO: ensure user value is a bona fide user or group name

        # retrieve the record
        try:
            prec = self.svc.get_record(self._id)
        except dbio.NotAuthorized as ex:
            return self.send_unauthorized()
        except dbio.ObjectNotFound as ex:
            return self.send_error_resp(404, "ID not found",
                                        "Record with requested identifier not found", self._id)

        if parts[0] in [dbio.ACLs.READ, dbio.ACLs.WRITE, dbio.ACLs.ADMIN, dbio.ACLs.DELETE]:
            # remove the identity from the ACL
            try:
                prec.acls.revoke_perm_from(parts[0], parts[1])
                prec.save()
                return self.send_ok(message="ID removed")
            except dbio.NotAuthorized as ex:
                return self.send_unauthorized()

        return self.send_error_resp(405, "DELETE not allowed on this permission type",
                                    "Updating specified permission is not allowed")

class ProjectStatusHandler(ProjectRecordHandler):
    """
    handle status requests and actions
    """
    _requestable_actions = [ ProjectService.STATUS_ACTION_FINALIZE, ProjectService.STATUS_ACTION_SUBMIT ] 

    def __init__(self, service: ProjectService, svcapp: ServiceApp, wsgienv: dict, start_resp: Callable, 
                 who: Agent, id: str, datapath: str="", config: dict=None, log: Logger=None):
        """
        Initialize this data request handler with the request particulars.  This constructor is called 
        by the webs service ServiceApp in charge of the project record interface.  

        :param ProjectService service:  the ProjectService instance to use to get and update
                               the project data.
        :param ServiceApp svcapp:  the web service ServiceApp receiving the request and calling this 
                               constructor
        :param dict  wsgienv:  the WSGI request context dictionary
        :param Callable start_resp:  the WSGI start-response function used to send the response
        :param Agent     who:  the authenticated user making the request.  
        :param str        id:  the ID of the project record being requested
        :param str  permpath:  the subpath pointing to a particular permission ACL; it can either be
                               simply a permission name, PERM (e.g. "read"), or a p
                               this will be a '/'-delimited identifier pointing to an object property 
                               within the data object.  This will be an empty string if the full data 
                               object is requested.
        :param dict   config:  the handler's configuration; if not provided, the inherited constructor
                               will extract the configuration from ``svcapp``.  Normally, the constructor
                               is called without this parameter.
        :param Logger    log:  the logger to use within this handler; if not provided (typical), the 
                               logger attached to the ServiceApp will be used.  
        """
        super(ProjectStatusHandler, self).__init__(service, svcapp, wsgienv, start_resp, who, datapath,
                                                   config, log)
        self._id = id
        if not id:
            # programming error
            raise ValueError("Missing ProjectRecord id")

    def do_OPTIONS(self, path):
        return self.send_options(["GET", "PUT", "PATCH"])

    def do_GET(self, path, ashead=False):
        """
        return the status object in response to a GET request
        """
        try:
            out = self.svc.get_status(self._id)
        except dbio.NotAuthorized as ex:
            return self.send_unauthorized()
        except dbio.ObjectNotFound as ex:
            if ex.record_part:
                return self.send_error_resp(404, "Data property not found",
                                            "No data found at requested property", self._id, ashead=ashead)
            return self.send_error_resp(404, "ID not found",
                                        "Record with requested identifier not found", self._id, ashead=ashead)

        if path == "state":
            out = out.state
        elif path == "action":
            out = out.action
        elif path == "message":
            out = out.message
        elif path == "todo":
            out = self.review()
            if out is None:
                return self.send_error_resp(404, "todo property not accessible",
                                            "Status property, todo, is not accessible",
                                            self._id, ashead=ashead)                
        elif path:
            return self.send_error_resp(404, "Status property not accessible",
                                        "Requested status property is not accessible", self._id, ashead=ashead)
        else:
            out = out.to_dict()
            
        return self.send_json(out, ashead=ashead)

    def do_PUT(self, path):
        """
        request an action to be applied to the record 
        """
        path = path.strip('/')
        if path:
            return self.send_error_resp(405, "PUT not allowed", "PUT is not allowed on a status property")
                                        
        try:
            req = self.get_json_body()
        except self.FatalError as ex:
            return self.send_fatal_error(ex)

        if not req.get('action'):
            return self.send_error_resp(400, "Invalid input: missing action property"
                                        "Input record is missing required action property")
        return self._apply_action(req['action'], req.get('message'))

    def do_PATCH(self, path):
        """
        request an action to be applied to the record or just update the associated message
        """
        path = path.strip('/')
        if path:
            return self.send_error_resp(405, "PATCH not allowed", "PATCH is not allowed on a status property")
                                        
        try:
            req = self.get_json_body()
        except self.FatalError as ex:
            return self.send_fatal_error(ex)

        # if action is not set, the message will just get updated.
        return self._apply_action(req.get('action'), req.get('message'))
        
    def _apply_action(self, action, message=None):
        try:
            if message and action is None:
                stat = self.svc.update_status_message(self._id, message)
            elif action == 'finalize':
                stat = self.svc.finalize(self._id, message)
            elif action == 'submit':
                stat = self.svc.submit(self._id, message)
            else:
                return self.send_error_resp(400, "Unrecognized action",
                                            "Unrecognized action requested")
        except dbio.NotAuthorized as ex:
            return self.send_unauthorized()
        except dbio.ObjectNotFound as ex:
            return self.send_error_resp(404, "ID not found",
                                        "Record with requested identifier not found", self._id)
        except dbio.InvalidUpdate as ex:
            return self.send_error_resp(400, "Request creates an invalid record", ex.format_errors())
        except dbio.NotEditable as ex:
            return self.send_error_resp(409, "Not in editable state", "Record is not in state=edit or ready")
        except dbio.NotSubmitable as ex:
            return self.send_error_resp(409, "Not in editable state", "Record is not in state=edit or ready")

        return self.send_json(stat.to_dict())

    def review(self, ashead=False):
        """
        run the review operation on the project record and send the results back to the client
        """
        try:

            res = self.svc.review(self._id)

        except dbio.NotAuthorized as ex:
            return self.send_unauthorized()
        except dbio.ObjectNotFound as ex:
            return self.send_error_resp(404, "ID not found",
                                        "Record with requested identifier not found", self._id)
        
        if res is None:
            return self.send_error_resp(404, "todo property not accessible",
                                        "Status property, todo, is not accessible", self._id, ashead=ashead)

        return self.send_json(self.__class__.export_review(res))

    @classmethod
    def export_review(cls, res: ValidationResults) -> Mapping:
        """
        return JSON-encodable version of review results appropriate for sending back to web clients
        """
        subjre = re.compile("#(\w\S*)$")
        
        # convert ValidationResults to todo export JSON
        todo = { "req": [], "warn": [], "rec": [] }
        for issue in res.failed():
            jissue = { "id": issue.label, "subject": "" }
            m = subjre.search(issue.label)
            if m:
                jissue["subject"] = m.group(1)
            if len(issue.comments) > 0:
                jissue["summary"] = issue.comments[0]
                jissue["details"] = [ issue.specification ] + list(issue.comments[1:])
            else:
                jissue["summary"] = issue.specification
                jissue["details"] = []

            if issue._type & issue.REQ:
                todo["req"].append(jissue)
            elif issue._type & issue.WARN:
                todo["warn"].append(jissue)
            elif issue._type & issue.REC:
                todo["rec"].append(jissue)

        return todo

            
        
class MIDASProjectApp(ServiceApp):
    """
    a base web app for an interface handling project record.
    """
    _selection_handler = ProjectSelectionHandler
    _update_handler = ProjectHandler
    _name_update_handler = ProjectNameHandler
    _data_update_handler = ProjectDataHandler
    _acls_update_handler = ProjectACLsHandler
    _info_update_handler = ProjectInfoHandler
    _status_handler = ProjectStatusHandler
    # _history_handler = ProjectHistoryHandler

    def __init__(self, service_factory: ProjectServiceFactory, log: Logger, config: dict={}):
        super(MIDASProjectApp, self).__init__(service_factory.project_type, log, config)
        self.svcfact = service_factory

    def create_handler(self, env: dict, start_resp: Callable, path: str, who: Agent) -> Handler:
        """
        return a handler instance to handle a particular request to a path
        :param Mapping env:  the WSGI environment containing the request
        :param Callable start_resp:  the start_resp function to use initiate the response
        :param str    path:  the path to the resource being requested.  This is usually 
                             relative to a parent path that this ServiceApp is configured to 
                             handle.  
        :param Agent   who:  the authenticated user agent making the request
        """

        # create a service on attached to the user
        service = self.svcfact.create_service_for(who)

        # now parse the requested path; we have different handlers for different types of paths
        path = path.strip('/')
        idattrpart = path.split('/', 2)
        if len(idattrpart) < 2:
            if not idattrpart[0]:
                # path is empty: this is used to list all available projects or create a new one
                return self._selection_handler(service, self, env, start_resp, who)
            elif idattrpart[0][0] == ":":
                # path starts with ":" (e.g. ":selected"); this indicates a search resource
                return self._selection_handler(service, self, env, start_resp, who, idattrpart[0])
            else:
                # path is just an ID: 
                return self._update_handler(service, self, env, start_resp, who, idattrpart[0])
            
        elif idattrpart[1] == "name" or idattrpart[1] == "owner":
            # path=ID/name: get/change the owner or the mnemonic name of record ID
            return self._name_update_handler(service, self, env, start_resp, who, idattrpart[0], idattrpart[1])
        elif idattrpart[1] == "data":
            # path=ID/data[/...]: get/change the content of record ID
            if len(idattrpart) == 2:
                idattrpart.append("")
            return self._data_update_handler(service, self, env, start_resp, who,
                                             idattrpart[0], idattrpart[2])
        elif idattrpart[1] == "status":
            # path=ID/status: get or act on the status of the record
            if len(idattrpart) == 2:
                idattrpart.append("")
            return self._status_handler(service, self, env, start_resp, who, idattrpart[0], idattrpart[2])
        elif idattrpart[1] == "acls":
            # path=ID/acls: get/update the access control on record ID
            if len(idattrpart) < 3:
                idattrpart.append("")
            return self._acls_update_handler(service, self, env, start_resp, who,
                                             idattrpart[0], idattrpart[2])

        # the fallback handler will return some arbitrary part of the record
        if len(idattrpart) > 2:
            idattrpart[1] = "/".join(idattrpart[1:])
        return self._info_update_handler(service, self, env, start_resp, who,
                                         idattrpart[0], idattrpart[1])

    class _factory:
        def __init__(self, project_coll):
            self._prjcoll = project_coll
        def __call__(self, dbcli_factory: dbio.DBClientFactory, log: Logger, config: dict={},
                     project_coll: str=None):
            if not project_coll:
                project_coll = self._prjcoll
            service_factory = ProjectServiceFactory(project_coll, dbcli_factory, config, log)
            return MIDASProjectApp(service_factory, log, config)

    @classmethod
    def factory_for(cls, project_coll):
        """
        return a factory function that instantiates this class connected to the given DBIO collection.  
        This is intended for plugging this ServiceApp into the main WSGI app as is.  
        :param str project_coll:  the name of the DBIO project collection to use for creating and 
                                  updating project records.
        """
        return cls._factory(project_coll)

        

    

        <|MERGE_RESOLUTION|>--- conflicted
+++ resolved
@@ -47,11 +47,8 @@
 import json, re
 
 from nistoar.web.rest import ServiceApp, Handler, Agent
-<<<<<<< HEAD
 from nistoar.pdr.utils.validate import ValidationResults
-=======
 from nistoar.web.formats import JSONSupport, TextSupport, UnsupportedFormat, Unacceptable
->>>>>>> 85173ccf
 from ... import dbio
 from ...dbio import ProjectRecord, ProjectService, ProjectServiceFactory
 from .base import DBIOHandler
