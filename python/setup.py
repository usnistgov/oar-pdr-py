--- conflicted
+++ resolved
@@ -16,13 +16,8 @@
 ]
 
 SCRIPTS = [
-<<<<<<< HEAD
     'pdrhealthcheck.py', 'nsdsync.py', 'midasadm', 'pdr',
-    'resolver-uwsgi.py', 'pdp-uwsgi.py', 'midas-uwsgi.py', 'websocket_server.py'
-=======
-    'pdr.py', 'pdrhealthcheck.py',
-    'resolver-uwsgi.py', 'pdp-uwsgi.py', 'midas-uwsgi.py', 'fm-uwsgi.py'
->>>>>>> 70a67a43
+    'resolver-uwsgi.py', 'pdp-uwsgi.py', 'midas-uwsgi.py', 'websocket_server.py', 'fm-uwsgi.py'
 ]
 
 TESTSCRIPTS = [
