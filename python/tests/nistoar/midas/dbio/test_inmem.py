import os, json, pdb, logging
from pathlib import Path
import unittest as test

from nistoar.midas.dbio import inmem, base
<<<<<<< HEAD
from nistoar.pdr.utils.prov import Action, Agent

testuser = Agent("dbio", Agent.AUTO, "tester", "test")
=======
from nistoar.pdr.publish.prov import Action, PubAgent
import json

testuser = PubAgent("test", PubAgent.AUTO, "tester")
testdir = Path(__file__).parents[0]
datadir = testdir / "data"

asc_andor = datadir / 'asc_andor.json'
asc_and   = datadir / 'asc_and.json'
asc_or    = datadir / 'asc_or.json'
dmp_path  = datadir / 'dmp.json'

with open(asc_or, 'r') as file:
    constraint_or = json.load(file)

with open(asc_and, 'r') as file:
    constraint_and = json.load(file)

with open(asc_andor, 'r') as file:
    constraint_andor = json.load(file)

with open(dmp_path, 'r') as file:
    dmp = json.load(file)

>>>>>>> e07dfa08

class TestInMemoryDBClientFactory(test.TestCase):

    def setUp(self):
        self.cfg = {"goob": "gurn"}
        self.fact = inmem.InMemoryDBClientFactory(
            self.cfg, {"nextnum": {"hank": 2}})

    def test_ctor(self):
        self.assertEqual(self.fact._cfg, self.cfg)
        self.assertTrue(self.fact._db)
        self.assertEqual(self.fact._db.get(base.DAP_PROJECTS), {})
        self.assertEqual(self.fact._db.get(base.DMP_PROJECTS), {})
        self.assertEqual(self.fact._db.get(base.GROUPS_COLL), {})
        self.assertEqual(self.fact._db.get(base.PEOPLE_COLL), {})
        self.assertEqual(self.fact._db.get("nextnum"), {"hank": 2})

    def test_create_client(self):
        cli = self.fact.create_client(base.DMP_PROJECTS, {}, "ava1")
        self.assertEqual(cli._db, self.fact._db)
        self.assertEqual(cli._cfg, self.fact._cfg)
        self.assertEqual(cli._projcoll, base.DMP_PROJECTS)
        self.assertEqual(cli._who, "ava1")
        self.assertIsNone(cli._whogrps)
        self.assertIs(cli._native, self.fact._db)
        self.assertIsNotNone(cli._dbgroups)


class TestInMemoryDBClient(test.TestCase):

    def setUp(self):
        self.cfg = {"default_shoulder": "mds3"}
        self.user = "nist0:ava1"
        self.cli = inmem.InMemoryDBClientFactory({}).create_client(
            base.DMP_PROJECTS, self.cfg, self.user)

    def test_next_recnum(self):
        self.assertEqual(self.cli._next_recnum("goob"), 1)
        self.assertEqual(self.cli._next_recnum("goob"), 2)
        self.assertEqual(self.cli._next_recnum("goob"), 3)
        self.assertEqual(self.cli._next_recnum("gary"), 1)
        self.assertEqual(self.cli._next_recnum("goober"), 1)
        self.assertEqual(self.cli._next_recnum("gary"), 2)

        self.assertEqual(self.cli._db["nextnum"]["goob"], 3)
        self.cli._try_push_recnum("goob", 2)
        self.assertEqual(self.cli._db["nextnum"]["goob"], 3)
        self.assertNotIn("hank", self.cli._db["nextnum"])
        self.cli._try_push_recnum("hank", 2)
        self.assertNotIn("hank", self.cli._db["nextnum"])
        self.cli._try_push_recnum("goob", 3)
        self.assertEqual(self.cli._db["nextnum"]["goob"], 2)

    def test_get_from_coll(self):
        # test query on non-existent collection
        self.assertIsNone(self.cli._get_from_coll("alice", "p:bob"))

        # test query on existing but empty collection
        self.assertIsNone(self.cli._get_from_coll(base.GROUPS_COLL, "p:mine"))

        # put in some test data into the underlying database
        self.cli._db[base.GROUPS_COLL]["p:bob"] = {
            "id": "p:bob", "owner": "alice"}
        self.assertIsNone(self.cli._get_from_coll(base.GROUPS_COLL, "p:mine"))
        self.assertEqual(self.cli._get_from_coll(base.GROUPS_COLL, "p:bob"),
                         {"id": "p:bob", "owner": "alice"})

        self.cli._db[base.GROUPS_COLL]["p:mine"] = {
            "id": "p:mine", "owner": "p:bob"}
        self.assertEqual(self.cli._get_from_coll(base.GROUPS_COLL, "p:mine"),
                         {"id": "p:mine", "owner": "p:bob"})
        self.assertEqual(self.cli._get_from_coll(base.GROUPS_COLL, "p:bob"),
                         {"id": "p:bob", "owner": "alice"})

        self.assertIsNone(self.cli._get_from_coll("nextnum", "goob"))
        self.cli._db["nextnum"] = {"goob": 0}
        self.assertEqual(self.cli._get_from_coll("nextnum", "goob"), 0)

    def test_select_from_coll(self):
        # test query on non-existent collection
        it = self.cli._select_from_coll(
            "alice", owner="p:bob", hobby="knitting")
        self.assertTrue(hasattr(it, "__next__"),
                        "selection not in the form of an iterator")
        recs = list(it)
        self.assertEqual(len(recs), 0)

        # test query on existing but empty collection
        recs = list(self.cli._select_from_coll(
            base.GROUPS_COLL, owner="p:bob", hobby="knitting"))
        self.assertEqual(len(recs), 0)

        # put in some test data into the underlying database
        self.cli._db[base.GROUPS_COLL]["p:bob"] = {
            "id": "p:bob", "owner": "alice", "hobby": "whittling"}
        it = self.cli._select_from_coll(
            base.GROUPS_COLL, owner="p:bob", hobby="knitting")
        self.assertTrue(hasattr(it, "__next__"),
                        "selection not in the form of an iterator")
        recs = list(it)
        self.assertEqual(len(recs), 0)
        recs = list(self.cli._select_from_coll(
            base.GROUPS_COLL, owner="alice", hobby="whittling"))
        self.assertEqual(len(recs), 1)
        self.assertEqual(
            recs[0], {"id": "p:bob", "owner": "alice", "hobby": "whittling"})

        self.cli._db[base.GROUPS_COLL]["p:mine"] = {
            "id": "p:mine", "owner": "p:bob", "hobby": "whittling"}
        recs = list(self.cli._select_from_coll(
            base.GROUPS_COLL, owner="alice", hobby="whittling"))
        self.assertEqual(len(recs), 1)
        self.assertEqual(
            recs[0], {"id": "p:bob", "owner": "alice", "hobby": "whittling"})
        recs = list(self.cli._select_from_coll(
            base.GROUPS_COLL, hobby="whittling"))
        self.assertEqual(len(recs), 2)

        # test deactivated filter
        self.cli._db[base.GROUPS_COLL]["p:gang"] = {
            "id": "p:gang", "owner": "p:bob", "deactivated": 1.2}
        recs = list(self.cli._select_from_coll(
            base.GROUPS_COLL, owner="p:bob"))
        self.assertEqual(len(recs), 1)
        recs = list(self.cli._select_from_coll(
            base.GROUPS_COLL, incl_deact=True, owner="p:bob"))
        self.assertEqual(len(recs), 2)
        self.cli._db[base.GROUPS_COLL]["p:gang"]["deactivated"] = None
        recs = list(self.cli._select_from_coll(
            base.GROUPS_COLL, owner="p:bob"))
        self.assertEqual(len(recs), 2)

    def test_select_prop_contains(self):
        # test query on non-existent collection
        it = self.cli._select_prop_contains("alice", "hobbies", "whittling")
        self.assertTrue(hasattr(it, "__next__"),
                        "selection not in the form of an iterator")
        recs = list(it)
        self.assertEqual(len(recs), 0)

        # test query on existing but empty collection
        recs = list(self.cli._select_prop_contains(
            base.GROUPS_COLL, "members", "alice"))
        self.assertEqual(len(recs), 0)

        # put in some test data into the underlying database
        self.cli._db[base.GROUPS_COLL]["p:bob"] = {
            "id": "p:bob", "members": ["p:bob"]}
        self.cli._db[base.GROUPS_COLL]["stars"] = {
            "id": "stars", "members": ["p:tom", "p:bob"]}
        recs = list(self.cli._select_prop_contains(
            base.GROUPS_COLL, "members", "alice"))
        self.assertEqual(len(recs), 0)

        self.cli._db[base.GROUPS_COLL]["p:bob"]["members"].append("alice")
        it = self.cli._select_prop_contains(
            base.GROUPS_COLL, "members", "alice")
        self.assertTrue(hasattr(it, "__next__"),
                        "selection not in the form of an iterator")
        recs = list(it)
        self.assertEqual(len(recs), 1)
        self.assertEqual(
            recs[0], {"id": "p:bob", "members": ["p:bob", "alice"]})

        recs = list(self.cli._select_prop_contains(
            base.GROUPS_COLL, "members", "p:bob"))
        self.assertEqual(len(recs), 2)
        self.assertEqual(set([r.get('id') for r in recs]),
                         set("p:bob stars".split()))

        # test deactivated filter
        self.cli._db[base.GROUPS_COLL]["p:gang"] = {
            "id": "p:gang", "members": ["p:bob"], "deactivated": 1.2}
        recs = list(self.cli._select_prop_contains(
            base.GROUPS_COLL, "members", "p:bob"))
        self.assertEqual(len(recs), 2)
        recs = list(self.cli._select_prop_contains(
            base.GROUPS_COLL, "members", "p:bob", incl_deact=True))
        self.assertEqual(len(recs), 3)
        self.cli._db[base.GROUPS_COLL]["p:gang"]["deactivated"] = None
        recs = list(self.cli._select_prop_contains(
            base.GROUPS_COLL, "members", "p:bob"))
        self.assertEqual(len(recs), 3)

    def test_delete_from(self):
        # test query on non-existent collection
        self.assertFalse(self.cli._delete_from("alice", "p:bob"))

        # test query on existing but empty collection
        self.assertFalse(self.cli._delete_from(base.GROUPS_COLL, "p:bob"))

        self.cli._db[base.GROUPS_COLL]["p:bob"] = {
            "id": "p:bob", "members": ["p:bob"]}
        self.cli._db[base.GROUPS_COLL]["stars"] = {
            "id": "stars", "members": ["p:tom", "p:bob"]}
        self.assertTrue(self.cli._delete_from(base.GROUPS_COLL, "p:bob"))
        self.assertNotIn("p:bob", self.cli._db[base.GROUPS_COLL])
        self.assertIn("stars", self.cli._db[base.GROUPS_COLL])

    def test_upsert(self):
        # test on a non-existent collection
        self.assertIsNone(self.cli._get_from_coll("about", "p:bob"))
        self.assertIsNone(self.cli._get_from_coll("about", "alice"))

        self.assertTrue(self.cli._upsert("about",
                                         {"id": "p:bob", "owner": "alice", "hobby": "whittling"}))   # insert
        self.assertEqual(self.cli._get_from_coll("about", "p:bob"),
                         {"id": "p:bob", "owner": "alice", "hobby": "whittling"})
        self.assertIsNone(self.cli._get_from_coll("about", "alice"))

        self.assertFalse(self.cli._upsert("about",
                                          {"id": "p:bob", "owner": "alice", "hobby": "knitting"}))   # update
        self.assertEqual(self.cli._get_from_coll("about", "p:bob"),
                         {"id": "p:bob", "owner": "alice", "hobby": "knitting"})
        self.assertIsNone(self.cli._get_from_coll("about", "alice"))

        # test on an existing collection
        self.assertIsNone(self.cli._get_from_coll(
            base.GROUPS_COLL, "g:friends"))
        self.assertIsNone(self.cli._get_from_coll(base.GROUPS_COLL, "stars"))

        self.assertTrue(self.cli._upsert(base.GROUPS_COLL, {
                        "id": "p:bob", "members": ["p:bob"]}))
        rec = self.cli._get_from_coll(base.GROUPS_COLL, "p:bob")
        self.assertEqual(rec, {"id": "p:bob", "members": ["p:bob"]})
        rec['members'].append("alice")
        self.cli._upsert(base.GROUPS_COLL, rec)
        rec2 = self.cli._get_from_coll(base.GROUPS_COLL, "p:bob")
        self.assertEqual(rec2, {"id": "p:bob", "members": ["p:bob", "alice"]})

    def test_adv_select_records(self):
        # inject some data into the database
        id = "pdr0:0002"
        rec = base.ProjectRecord(
            base.DMP_PROJECTS, {"id": id, "name": "test 1", "deactivated": "null", "status": {
                "created": 1689021185.5037804,
                "state": "create",
                "action": "create",
                "since": 1689021185.5038593,
                "modified": 1689021185.5050585,
                "message": "draft created"
            }}, self.cli)
        self.cli._db[base.DMP_PROJECTS][id] = rec.to_dict()

        
        

        id = "pdr0:0006"
        rec = base.ProjectRecord(
            base.DMP_PROJECTS, {"id": id, "name": "test 2", "status": {
                "created": 1689021185.5037804,
                "state": "edit",
                "action": "create",
                "since": 1689021185.5038593,
                "modified": 1689021185.5050585,
                "message": "draft created"
            }}, self.cli)
        self.cli._db[base.DMP_PROJECTS][id] = rec.to_dict()

        id = "pdr0:0003"
        rec = base.ProjectRecord(
            base.DMP_PROJECTS, {"id": id, "name": "test3", "status": {
                "created": 1689021185.5037804,
                "state": "edit",
                "action": "create",
                "since": 1689021185.5038593,
                "modified": 1689021185.5050585,
                "message": "draft created"
            }}, self.cli)
        self.cli._db[base.DMP_PROJECTS][id] = rec.to_dict()

        id = "pdr0:0005"
        rec = base.ProjectRecord(
            base.DMP_PROJECTS, {"id": id, "name": "test 2", "deactivated": "null","owner":"not_self", "status": {
                "created": 1689021185.5037804,
                "state": "create",
                "action": "create",
                "since": 1689021185.5038593,
                "modified": 1689021185.5050585,
                "message": "draft created"
            }}, self.cli)
        self.cli._db[base.DMP_PROJECTS][id] = rec.to_dict()

        constraint_wrong = {'$a,nkd': [
            {'$okn,r': [{'name': 'test 2'}, {'name': 'test3'}]}]}
        with self.assertRaises(SyntaxError) as context:
            recs = list(self.cli.adv_select_records(constraint_wrong,base.ACLs.READ))
        self.assertEqual(str(context.exception), "Wrong query format")
        recs = list(self.cli.adv_select_records(constraint_or))
        self.assertEqual(len(recs), 2)
        self.assertEqual(recs[0].id, "pdr0:0006")
        self.assertEqual(recs[1].id, "pdr0:0003")

        recs = list(self.cli.adv_select_records(constraint_and))
        self.assertEqual(len(recs), 1)
        self.assertEqual(recs[0].id, "pdr0:0003")
        recs = list(self.cli.adv_select_records(constraint_andor,base.ACLs.READ))
        self.assertEqual(len(recs), 2)
        self.assertEqual(recs[0].id, "pdr0:0006")
        self.assertEqual(recs[1].id, "pdr0:0003")

    def test_select_records(self):
        # test query on existing but empty collection
        it = self.cli.select_records(base.ACLs.READ)

        self.assertTrue(hasattr(it, "__next__"),
                        "selection not in the form of an iterator")
        recs = list(it)

        self.assertEqual(len(recs), 0)

        # inject some data into the database
        id = "pdr0:0002"
        rec = base.ProjectRecord(
            base.DMP_PROJECTS, {"id": id, "name": "test 1"}, self.cli)
        self.cli._db[base.DMP_PROJECTS][id] = rec.to_dict()

        id = "pdr0:0006"
        rec = base.ProjectRecord(base.DMP_PROJECTS, {"id": id, "name": "test 2"}, self.cli)
        self.cli._db[base.DMP_PROJECTS][id] = rec.to_dict()

        id = "pdr0:0003"
        rec = base.ProjectRecord(base.DMP_PROJECTS, {"id": id, "name": "test3"}, self.cli)
        self.cli._db[base.DMP_PROJECTS][id] = rec.to_dict()

        rec = base.ProjectRecord(base.DMP_PROJECTS, {"id": "pdr0:0004", "name": "test4"}, self.cli)
        self.cli._db[base.DMP_PROJECTS]["pdr0:0004"] = rec.to_dict()

        # not working because owner is not self
        rec = base.ProjectRecord(base.DMP_PROJECTS, {"id": "pdr0:0014", "name": "test5","owner":"not_self"},
                                 self.cli)
        self.cli._db[base.DMP_PROJECTS]["pdr0:0014"] = rec.to_dict()

        recs = list(self.cli.select_records(base.ACLs.READ))
        self.assertEqual(len(recs), 4)
        self.assertTrue(isinstance(recs[0], base.ProjectRecord))
        self.assertEqual(recs[0].id, "pdr0:0002")

    def test_action_log_io(self):
        with self.assertRaises(ValueError):
            self.cli._save_action_data({'goob': 'gurn'})

        self.cli._save_action_data({'subject': 'goob:gurn', 'foo': 'bar'})
        self.assertTrue('prov_action_log' in self.cli._db)
        self.assertTrue('goob:gurn' in self.cli._db['prov_action_log'])
        self.assertEqual(len(self.cli._db['prov_action_log']['goob:gurn']), 1)
        self.assertEqual(self.cli._db['prov_action_log']['goob:gurn'][0],
                         {'subject': 'goob:gurn', 'foo': 'bar'})

        self.cli._save_action_data({'subject': 'goob:gurn', 'bob': 'alice'})
        self.assertEqual(len(self.cli._db['prov_action_log']['goob:gurn']), 2)
        self.assertEqual(self.cli._db['prov_action_log']['goob:gurn'][0],
                         {'subject': 'goob:gurn', 'foo': 'bar'})
        self.assertEqual(self.cli._db['prov_action_log']['goob:gurn'][1],
                         {'subject': 'goob:gurn', 'bob': 'alice'})

        self.cli._save_action_data({'subject': 'grp0001', 'dylan': 'bob'})
        self.assertTrue('prov_action_log' in self.cli._db)
        self.assertTrue('grp0001' in self.cli._db['prov_action_log'])
        self.assertEqual(len(self.cli._db['prov_action_log']['grp0001']), 1)
        self.assertEqual(self.cli._db['prov_action_log']['grp0001'][0],
                         {'subject': 'grp0001', 'dylan': 'bob'})

        acts = self.cli._select_actions_for("goob:gurn")
        self.assertEqual(len(acts), 2)
        self.assertEqual(acts[0], {'subject': 'goob:gurn', 'foo': 'bar'})
        self.assertEqual(acts[1], {'subject': 'goob:gurn', 'bob': 'alice'})
        acts = self.cli._select_actions_for("grp0001")
        self.assertEqual(len(acts), 1)
        self.assertEqual(acts[0], {'subject': 'grp0001', 'dylan': 'bob'})

        self.cli._delete_actions_for("goob:gurn")
        self.assertTrue('prov_action_log' in self.cli._db)
        self.assertTrue('goob:gurn' not in self.cli._db['prov_action_log'])
        self.assertEqual(len(self.cli._db['prov_action_log']['grp0001']), 1)
        self.assertEqual(self.cli._db['prov_action_log']['grp0001'][0],
                         {'subject': 'grp0001', 'dylan': 'bob'})

        self.cli._delete_actions_for("grp0001")
        self.assertTrue('prov_action_log' in self.cli._db)
        self.assertTrue('goob:gurn' not in self.cli._db['prov_action_log'])
        self.assertTrue('grp0001' not in self.cli._db['prov_action_log'])

        self.assertEqual(self.cli._select_actions_for("goob:gurn"), [])
        self.assertEqual(self.cli._select_actions_for("grp0001"), [])

    def test_save_history(self):
        with self.assertRaises(ValueError):
            self.cli._save_history({'goob': 'gurn'})

        self.cli._save_history({'recid': 'goob:gurn', 'foo': 'bar'})
        self.cli._save_history({'recid': 'goob:gurn', 'alice': 'bob'})

        self.assertTrue('history' in self.cli._db)
        self.assertTrue('goob:gurn' in self.cli._db['history'])
        self.assertEqual(len(self.cli._db['history']['goob:gurn']), 2)
        self.assertEqual(self.cli._db['history']['goob:gurn'][0],
                         {'recid': 'goob:gurn', 'foo': 'bar'})
        self.assertEqual(self.cli._db['history']['goob:gurn'][1],
                         {'recid': 'goob:gurn', 'alice': 'bob'})

    def test_record_action(self):
        rec = self.cli.create_record("mine1")
        self.cli.record_action(Action(Action.CREATE, "mds3:0001", testuser, "created"))
        self.cli.record_action(Action(Action.COMMENT, "mds3:0001", testuser, "i'm hungry"))
        acts = self.cli._select_actions_for("mds3:0001")
        self.assertEqual(len(acts), 2)
        self.assertEqual(acts[0]['type'], Action.CREATE)
        self.assertEqual(acts[1]['type'], Action.COMMENT)


if __name__ == '__main__':
    test.main()<|MERGE_RESOLUTION|>--- conflicted
+++ resolved
@@ -3,15 +3,9 @@
 import unittest as test
 
 from nistoar.midas.dbio import inmem, base
-<<<<<<< HEAD
 from nistoar.pdr.utils.prov import Action, Agent
 
 testuser = Agent("dbio", Agent.AUTO, "tester", "test")
-=======
-from nistoar.pdr.publish.prov import Action, PubAgent
-import json
-
-testuser = PubAgent("test", PubAgent.AUTO, "tester")
 testdir = Path(__file__).parents[0]
 datadir = testdir / "data"
 
@@ -31,8 +25,6 @@
 
 with open(dmp_path, 'r') as file:
     dmp = json.load(file)
-
->>>>>>> e07dfa08
 
 class TestInMemoryDBClientFactory(test.TestCase):
 
