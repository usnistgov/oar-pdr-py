--- conflicted
+++ resolved
@@ -453,7 +453,6 @@
         with self.assertRaises(project.NotEditable):
             self.project.finalize(prec.id)
         
-<<<<<<< HEAD
     def test_submit(self):
         self.create_service()
         prec = self.project.create_record("goob")
@@ -487,6 +486,14 @@
         self.assertEqual(pubrec.acls._perms['admin'], [])
         self.assertEqual(pubrec.acls._perms['read'], ["grp0:public"])
 
+    def test_default_review(self):
+        self.create_service()
+        prec = self.project.create_record("goob")
+        self.assertIsNone(self.project.review(prec.id))
+        
+        with self.assertRaises(project.ObjectNotFound):
+            self.project.review("goober")
+        
     def test_apply_external_review(self):
         self.create_service()
         prec = self.project.create_record("goob")
@@ -623,15 +630,6 @@
             self.project.publish(id)  # not submitted yet
         prec = self.project.get_record(id)
         self.assertLess(prec.status.submitted, 0)
-=======
-    def test_default_review(self):
-        self.create_service()
-        prec = self.project.create_record("goob")
-        self.assertIsNone(self.project.review(prec.id))
-        
-        with self.assertRaises(project.ObjectNotFound):
-            self.project.review("goober")
->>>>>>> ca1ace92
 
         prec.status.set_state(status.INPRESS)
         prec.save()
